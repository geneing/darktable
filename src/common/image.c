/*
    This file is part of darktable,
    copyright (c) 2009--2010 johannes hanika.

    darktable is free software: you can redistribute it and/or modify
    it under the terms of the GNU General Public License as published by
    the Free Software Foundation, either version 3 of the License, or
    (at your option) any later version.

    darktable is distributed in the hope that it will be useful,
    but WITHOUT ANY WARRANTY; without even the implied warranty of
    MERCHANTABILITY or FITNESS FOR A PARTICULAR PURPOSE.  See the
    GNU General Public License for more details.

    You should have received a copy of the GNU General Public License
    along with darktable.  If not, see <http://www.gnu.org/licenses/>.
*/

#include "common/darktable.h"
#include "common/fswatch.h"
#include "common/image.h"
#include "common/image_cache.h"
#include "common/imageio.h"
#include "common/exif.h"
#include "control/control.h"
#include "control/conf.h"
#include "control/jobs.h"
#include <math.h>
#include <sqlite3.h>
#include <string.h>
#include <strings.h>
#include <stdlib.h>
#include <assert.h>


static int64_t dt_image_debug_malloc_size = 0;

static void *
dt_image_debug_malloc(const void *ptr, const size_t size)
{
#ifdef _DEBUG
  assert(ptr == NULL || ptr == (void *)1);
  pthread_mutex_lock(&darktable.db_insert);
  dt_image_debug_malloc_size += size;
  // dt_image_debug_malloc_size ++;
  pthread_mutex_unlock(&darktable.db_insert);
#endif
  return malloc(size);
}

static void
dt_image_debug_free(void *p, size_t size)
{
#ifdef _DEBUG
  if(!p) return;
  pthread_mutex_lock(&darktable.db_insert);
  dt_image_debug_malloc_size -= size;
  // dt_image_debug_malloc_size --;
  pthread_mutex_unlock(&darktable.db_insert);
#endif
  free(p);
}

static int
dt_image_single_user()
{
  return 0;
  // if -d cache was given, allow only one reader at the time, to trace stale locks.
  // return (darktable.unmuted & DT_DEBUG_CACHE) && img->lock[mip].users;
}

void dt_image_write_sidecar_file(dt_image_t *img)
{
  // write .dt file
  if(img->id > 0 && dt_conf_get_bool("write_sidecar_files"))
  {
    char filename[520];
    dt_image_full_path(img, filename, 512);
    dt_image_path_append_version(img, filename, 512);
    char *c = filename + strlen(filename);
    sprintf(c, ".xmp");
    dt_exif_xmp_write(img->id, filename);
  }
}

int dt_image_is_ldr(const dt_image_t *img)
{
  const char *c = img->filename + strlen(img->filename);
  while(*c != '.' && c > img->filename) c--;
  if(!strcasecmp(c, ".jpg") || !strcasecmp(c, ".png") || !strcasecmp(c, ".ppm") || (img->flags & DT_IMAGE_LDR)) return 1;
  else return 0;
}

void dt_image_film_roll(dt_image_t *img, char *pathname, int len)
{
  if(img->film_id == 1)
  {
    snprintf(pathname, len, "%s", _("single images"));
  }
  else
  {
    sqlite3_stmt *stmt;
    sqlite3_prepare_v2(darktable.db, "select folder from film_rolls where id = ?1", -1, &stmt, NULL);
    sqlite3_bind_int(stmt, 1, img->film_id);
    if(sqlite3_step(stmt) == SQLITE_ROW)
    {
      char *f = (char *)sqlite3_column_text(stmt, 0);
      char *c = f + strlen(f);
      while(c > f && *c  != '/') c--;
      if(*c == '/' && c != f) c++;
      snprintf(pathname, len, "%s", c);
    }
    sqlite3_finalize(stmt);
  }
  pathname[len-1] = '\0';
}

void dt_image_full_path(dt_image_t *img, char *pathname, int len)
{
  if(img->film_id == 1)
  {
    snprintf(pathname, len, "%s", img->filename);
  }
  else
  {
    int rc;
    sqlite3_stmt *stmt;
    rc = sqlite3_prepare_v2(darktable.db, "select folder from film_rolls where id = ?1", -1, &stmt, NULL);
    rc = sqlite3_bind_int(stmt, 1, img->film_id);
    if(sqlite3_step(stmt) == SQLITE_ROW)
    {
      snprintf(pathname, len, "%s/%s", (char *)sqlite3_column_text(stmt, 0), img->filename);
    }
    rc = sqlite3_finalize(stmt);
  }
  pathname[len-1] = '\0';
}

void dt_image_export_path(dt_image_t *img, char *pathname, int len)
{
  if(img->film_id == 1)
  {
    snprintf(pathname, len, "%s", img->filename);
  }
  else
  {
    int rc;
    sqlite3_stmt *stmt;
    rc = sqlite3_prepare_v2(darktable.db, "select folder from film_rolls where id = ?1", -1, &stmt, NULL);
    rc = sqlite3_bind_int(stmt, 1, img->film_id);
    if(sqlite3_step(stmt) == SQLITE_ROW)
    {
      snprintf(pathname, len, "%s/darktable_exported/%s", (char *)sqlite3_column_text(stmt, 0), img->filename);
    }
    rc = sqlite3_finalize(stmt);
  }
  dt_image_path_append_version(img, pathname, len);
  pathname[len-1] = '\0';
}

void dt_image_path_append_version(dt_image_t *img, char *pathname, const int len)
{
  // get duplicate suffix
  int version = 0;
  int rc;
  sqlite3_stmt *stmt;
  rc = sqlite3_prepare_v2(darktable.db, "select id from images where filename = ?1 and film_id = ?2", -1, &stmt, NULL);
  rc = sqlite3_bind_text(stmt, 1, img->filename, strlen(img->filename), SQLITE_TRANSIENT);
  rc = sqlite3_bind_int (stmt, 2, img->film_id);
  while (sqlite3_step(stmt) == SQLITE_ROW)
  {
    int id = sqlite3_column_int(stmt, 0);
    if(id == img->id) break;
    version ++;
  }
  rc = sqlite3_finalize(stmt);
  if(version != 0)
  { // add version information:
    char *c = pathname + strlen(pathname);
    while(*c != '.' && c > pathname) c--;
    snprintf(c, pathname + len - c, "_%02d", version);
    char *c2 = img->filename + strlen(img->filename);
    while(*c2 != '.' && c2 > img->filename) c2--;
    snprintf(c+3, pathname + len - c - 3, "%s", c2);
  }
}

void dt_image_print_exif(dt_image_t *img, char *line, int len)
{
  if(img->exif_exposure >= 0.1f)
    snprintf(line, len, "%.1f'' f/%.1f %dmm iso %d", img->exif_exposure, img->exif_aperture, (int)img->exif_focal_length, (int)img->exif_iso);
  else
    snprintf(line, len, "1/%.0f f/%.1f %dmm iso %d", 1.0/img->exif_exposure, img->exif_aperture, (int)img->exif_focal_length, (int)img->exif_iso);
}

dt_image_buffer_t dt_image_get_matching_mip_size(const dt_image_t *img, const int32_t width, const int32_t height, int32_t *w, int32_t *h)
{
  const float scale = fminf(DT_IMAGE_WINDOW_SIZE/(float)(img->width), DT_IMAGE_WINDOW_SIZE/(float)(img->height));
  int32_t wd = MIN(img->width, (int)(scale*img->width)), ht = MIN(img->height, (int)(scale*img->height));
  if(wd & 0xf) wd = (wd & ~0xf) + 0x10;
  if(ht & 0xf) ht = (ht & ~0xf) + 0x10;
  dt_image_buffer_t mip = DT_IMAGE_MIP4;
  const int32_t wd2 = width + width/2;
  const int32_t ht2 = height + height/2;
  while((int)mip > (int)DT_IMAGE_MIP0 && wd > wd2 && ht > ht2)
  {
    mip--;
    if(wd > 32 && ht > 32)
    { // only if it's not vanishing completely :)
      wd >>= 1;
      ht >>= 1;
    }
    else mip = DT_IMAGE_MIP0;
  }
  *w = wd;
  *h = ht;
  return mip;
}

void dt_image_get_exact_mip_size(const dt_image_t *img, dt_image_buffer_t mip, float *w, float *h)
{
  float wd = img->output_width  ? img->output_width  : img->width,
        ht = img->output_height ? img->output_height : img->height;
  dt_ctl_gui_mode_t mode = dt_conf_get_int("ui_last/view");
  if(darktable.develop->image == img && mode == DT_DEVELOP)
  {
    int tmpw, tmph;
    dt_dev_get_processed_size(darktable.develop, &tmpw, &tmph);
    wd = tmpw; ht = tmph;
  }
  if(mip == DT_IMAGE_MIPF)
  { // use input width, mipf is before processing
    wd = img->width;
    ht = img->height;
    const float scale = fminf(DT_IMAGE_WINDOW_SIZE/(float)img->width, DT_IMAGE_WINDOW_SIZE/(float)img->height);
    wd *= scale; ht *= scale;
    while((int)mip < (int)DT_IMAGE_MIP4)
    {
      mip++;
      if(wd > 32 && ht > 32)
      { // only if it's not vanishing completely :)
        wd *= .5;
        ht *= .5;
      }
    }
  }
  else if((int)mip < (int)DT_IMAGE_FULL)
  { // full image is full size, rest downscaled by output size
    int mwd, mht;
    dt_image_get_mip_size(img, mip, &mwd, &mht);
    // const int owd = img->output_width  ? img->output_width  : img->width,
    //           oht = img->output_height ? img->output_height : img->height;
    const int owd = (int)wd, oht = (int)ht;
    const float scale = fminf(mwd/(float)owd, mht/(float)oht);
    wd = owd*scale;
    ht = oht*scale;
  }
  *w = wd;
  *h = ht;
}

void dt_image_get_mip_size(const dt_image_t *img, dt_image_buffer_t mip, int32_t *w, int32_t *h)
{
  int32_t wd = img->width, ht = img->height;
  if((int)mip < (int)DT_IMAGE_FULL)
  {
    const float scale = fminf(DT_IMAGE_WINDOW_SIZE/(float)img->width, DT_IMAGE_WINDOW_SIZE/(float)img->height);
    wd *= scale; ht *= scale;
    // make exact mip possible (almost power of two)
    if(wd & 0xf) wd = (wd & ~0xf) + 0x10;
    if(ht & 0xf) ht = (ht & ~0xf) + 0x10;
    while((int)mip < (int)DT_IMAGE_MIP4)
    {
      mip++;
      if(wd > 32 && ht > 32)
      { // only if it's not vanishing completely :)
        wd >>= 1;
        ht >>= 1;
      }
    }
  }
  *w = wd;
  *h = ht;
}

dt_imageio_retval_t dt_image_preview_to_raw(dt_image_t *img)
{
  dt_image_buffer_t mip = dt_image_get(img, DT_IMAGE_MIP4, 'r');
  if(mip == DT_IMAGE_NONE) return DT_IMAGEIO_FILE_NOT_FOUND;
  int p_wd, p_ht, mip_wd, mip_ht;
  float f_wd, f_ht;
  dt_image_get_mip_size(img, DT_IMAGE_MIPF, &p_wd, &p_ht);
  dt_image_get_mip_size(img, mip, &mip_wd, &mip_ht);
  dt_image_get_exact_mip_size(img, DT_IMAGE_MIPF, &f_wd, &f_ht);

  if(dt_image_alloc(img, DT_IMAGE_MIPF))
  {
    dt_image_release(img, mip, 'r');
    return DT_IMAGEIO_CACHE_FULL;
  }
  dt_image_check_buffer(img, mip, 4*mip_wd*mip_ht*sizeof(uint8_t));
  dt_image_check_buffer(img, DT_IMAGE_MIPF, 4*p_wd*p_ht*sizeof(float));

  const int ldr = dt_image_is_ldr(img);
  if(mip_wd == p_wd && mip_ht == p_ht)
  { // use 1:1
    if(ldr) for(int j=0;j<mip_ht;j++) for(int i=0;i<mip_wd;i++)
      for(int k=0;k<3;k++) img->mipf[4*(j*p_wd + i) + k] = img->mip[mip][4*(j*mip_wd + i) + 2-k]*(1.0/255.0);
    else for(int j=0;j<mip_ht;j++) for(int i=0;i<mip_wd;i++)
      for(int k=0;k<3;k++) img->mipf[4*(j*p_wd + i) + k] = dt_dev_de_gamma[img->mip[mip][4*(j*mip_wd + i) + 2-k]];
  }
  else
  { // scale to fit
    memset(img->mipf,0, 4*p_wd*p_ht*sizeof(float));
    const float scale = fmaxf(mip_wd/f_wd, mip_ht/f_ht);
    for(int j=0;j<p_ht && (int)(scale*j)<mip_ht;j++) for(int i=0;i<p_wd && (int)(scale*i) < mip_wd;i++)
    {
      if(ldr) for(int k=0;k<3;k++) img->mipf[4*(j*p_wd + i) + k] = img->mip[mip][4*((int)(scale*j)*mip_wd + (int)(scale*i)) + 2-k]*(1.0/255.0);
      else    for(int k=0;k<3;k++) img->mipf[4*(j*p_wd + i) + k] = dt_dev_de_gamma[img->mip[mip][4*((int)(scale*j)*mip_wd + (int)(scale*i)) + 2-k]];
    }
  }
  dt_image_release(img, DT_IMAGE_MIPF, 'w');
  dt_image_release(img, DT_IMAGE_MIPF, 'r');
  dt_image_release(img, mip, 'r');
  return DT_IMAGEIO_OK;
}

dt_imageio_retval_t dt_image_raw_to_preview(dt_image_t *img, const float *raw)
{
  const int raw_wd = img->width;
  const int raw_ht = img->height;
  int p_wd, p_ht;
  float f_wd, f_ht;
  dt_image_get_mip_size(img, DT_IMAGE_MIPF, &p_wd, &p_ht);
  dt_image_get_exact_mip_size(img, DT_IMAGE_MIPF, &f_wd, &f_ht);

  if(dt_image_alloc(img, DT_IMAGE_MIPF)) return DT_IMAGEIO_CACHE_FULL;
  dt_image_check_buffer(img, DT_IMAGE_MIPF, 4*p_wd*p_ht*sizeof(float));

  dt_iop_roi_t roi_in, roi_out;
  roi_in.x = roi_in.y = 0;
  roi_in.width  = raw_wd;
  roi_in.height = raw_ht;
  roi_in.scale = 1.0f;
  roi_out.x = roi_out.y = 0;
  roi_out.width = f_wd;
  roi_out.height = f_ht;
  roi_out.scale = fminf(f_wd/(float)raw_wd, f_ht/(float)raw_ht);
  if(img->flags & DT_IMAGE_RAW)
  { // demosaic during downsample
    dt_iop_clip_and_zoom_demosaic_half_size(img->mipf, (const uint16_t *)raw, &roi_out, &roi_in, p_wd, raw_wd, dt_image_flipped_filter(img));
  }
  else
  { // downsample
    dt_iop_clip_and_zoom(img->mipf, raw, &roi_out, &roi_in, p_wd, raw_wd);
  }

  dt_image_release(img, DT_IMAGE_MIPF, 'w');
  dt_image_release(img, DT_IMAGE_MIPF, 'r');
  return DT_IMAGEIO_OK;
}

void dt_image_flip(const int32_t imgid, const int32_t cw)
{
  dt_image_t *img = dt_image_cache_get (imgid, 'r');
  int8_t orientation = dt_image_orientation(img);

  if(cw == 1)
  {
    if(orientation & 4) orientation ^= 1;
    else                orientation ^= 2; // flip x
  }
  else
  {
    if(orientation & 4) orientation ^= 2;
    else                orientation ^= 1; // flip y
  }
  orientation ^= 4;             // flip axes

  if(cw == 2) orientation = -1; // reset
  img->raw_params.user_flip = orientation;
  img->force_reimport = 1;
  img->mip_invalid |= 1<<DT_IMAGE_MIPF; 
  img->mip_invalid |= 1<<DT_IMAGE_FULL;
  dt_image_cache_flush(img);
  dt_image_cache_release(img, 'r');
}

int32_t dt_image_duplicate(const int32_t imgid)
{
  int rc;
  sqlite3_stmt *stmt;
  pthread_mutex_lock(&darktable.db_insert);
  rc = sqlite3_prepare_v2(darktable.db, "insert into images "
      "(id, film_id, width, height, filename, maker, model, lens, exposure, aperture, iso, "
      "focal_length, datetime_taken, flags, output_width, output_height, crop, "
      "raw_parameters, raw_denoise_threshold, raw_auto_bright_threshold, raw_black, raw_maximum) "
      "select null, film_id, width, height, filename, maker, model, lens, exposure, aperture, iso, "
      "focal_length, datetime_taken, flags, width, height, crop, "
      "raw_parameters, raw_denoise_threshold, raw_auto_bright_threshold, raw_black, raw_maximum "
      "from images where id = ?1", -1, &stmt, NULL);
  rc = sqlite3_bind_int(stmt, 1, imgid);
  rc = sqlite3_step(stmt);
  int32_t newid = sqlite3_last_insert_rowid(darktable.db);
  sqlite3_finalize(stmt);
  pthread_mutex_unlock(&darktable.db_insert);
  return newid;
}

void dt_image_remove(const int32_t imgid)
{
  int rc;
  sqlite3_stmt *stmt;
  rc = sqlite3_prepare_v2(darktable.db, "delete from images where id = ?1", -1, &stmt, NULL);
  rc = sqlite3_bind_int (stmt, 1, imgid);
  rc = sqlite3_step(stmt);
  sqlite3_finalize(stmt);
  rc = sqlite3_prepare_v2(darktable.db, "delete from mipmaps where imgid = ?1", -1, &stmt, NULL);
  rc = sqlite3_bind_int (stmt, 1, imgid);
  rc = sqlite3_step(stmt);
  sqlite3_finalize(stmt);
  rc = sqlite3_prepare_v2(darktable.db, "delete from mipmap_timestamps where imgid = ?1", -1, &stmt, NULL);
  rc = sqlite3_bind_int (stmt, 1, imgid);
  rc = sqlite3_step(stmt);
  sqlite3_finalize(stmt);
  rc = sqlite3_prepare_v2(darktable.db, "update tagxtag set count = count - 1 where "
      "(id2 in (select tagid from tagged_images where imgid = ?2)) or "
      "(id1 in (select tagid from tagged_images where imgid = ?2))", -1, &stmt, NULL);
  rc = sqlite3_bind_int(stmt, 1, imgid);
  rc = sqlite3_step(stmt);
  rc = sqlite3_finalize(stmt);
  rc = sqlite3_prepare_v2(darktable.db, "delete from tagged_images where imgid = ?1", -1, &stmt, NULL);
  rc = sqlite3_bind_int (stmt, 1, imgid);
  rc = sqlite3_step(stmt);
  sqlite3_finalize(stmt);
  rc = sqlite3_prepare_v2(darktable.db, "delete from history where imgid = ?1", -1, &stmt, NULL);
  rc = sqlite3_bind_int (stmt, 1, imgid);
  rc = sqlite3_step(stmt);
  sqlite3_finalize(stmt);
  dt_image_cache_clear(imgid);
}

int dt_image_altered(const dt_image_t *img)
{
  int altered = 0;
  sqlite3_stmt *stmt;
  sqlite3_prepare_v2(darktable.db, "select num from history where imgid = ?1", -1, &stmt, NULL);
  sqlite3_bind_int (stmt, 1, img->id);
  if(sqlite3_step(stmt) == SQLITE_ROW) altered = 1;
  sqlite3_finalize(stmt);
  return altered;
}

int dt_image_import_testlock(dt_image_t *img)
{
  pthread_mutex_lock(&darktable.db_insert);
  int lock = img->import_lock;
  if(!lock) img->import_lock = 1;
  pthread_mutex_unlock(&darktable.db_insert);
  return lock;
}

void dt_image_import_unlock(dt_image_t *img)
{
  pthread_mutex_lock(&darktable.db_insert);
  img->import_lock = 0;
  pthread_mutex_unlock(&darktable.db_insert);
}

int dt_image_reimport(dt_image_t *img, const char *filename, dt_image_buffer_t mip)
{
  if(dt_image_import_testlock(img))
  {
    // fprintf(stderr, "[image_reimport] someone is already loading `%s'!\n", filename);
    return 1;
  }
  if(!img->force_reimport)
  {
    dt_image_buffer_t mip1 = dt_image_get(img, mip, 'r');
    dt_image_release(img, mip1, 'r');
    if(mip1 == mip)
    { // already loaded
      dt_image_import_unlock(img);
      return 0;
    }
  }
  img->output_width = img->output_height = 0;
  dt_imageio_retval_t ret = dt_imageio_open_preview(img, filename);
  if(ret == DT_IMAGEIO_CACHE_FULL)
  { // handle resource conflicts if user provided very small caches:
    dt_image_import_unlock(img);
    return 1;
  }
  else if(ret != DT_IMAGEIO_OK)
  {
    fprintf(stderr, "[image_reimport] could not open %s\n", filename);
    // dt_image_cleanup(img); // still locked buffers. cache will clean itself after a while.
    dt_image_import_unlock(img);
    dt_image_remove(img->id);
    return 1;
  }

  // fprintf(stderr, "[image_reimport] loading `%s' to fill mip %d!\n", filename, mip);

  int altered = 0;//(img->raw_params.user_flip != -1) && img->force_reimport;
  img->force_reimport = 0;
  if(dt_image_altered(img)) altered = 1;

  // open_preview actually only gave us a mipf and no mip4?
  if(!altered)
  {
    if(dt_image_lock_if_available(img, DT_IMAGE_MIP4, 'r'))
    {
      if(!dt_image_lock_if_available(img, DT_IMAGE_MIPF, 'r'))
      {
        // we have mipf but not mip4.
        altered = 1;
        dt_image_release(img, DT_IMAGE_MIPF, 'r');
      }
    }
    else dt_image_release(img, DT_IMAGE_MIP4, 'r');
  }

  if(altered)
  {
    dt_develop_t dev;
    dt_dev_init(&dev, 0);
    dt_dev_load_preview(&dev, img);
    dt_dev_process_to_mip(&dev);
    dt_dev_cleanup(&dev);
    // load preview keeps a lock on mipf:
    dt_image_release(img, DT_IMAGE_MIPF, 'r');
  }
  dt_image_import_unlock(img);
  return 0;
}

static void
dt_image_get_raw_import_preset(dt_image_t *image)
{
<<<<<<< HEAD
  int user_flip = image->raw_params.user_flip;
=======
>>>>>>> 8e470430
  sqlite3_stmt *stmt;
  sqlite3_prepare_v2(darktable.db, "select op_params from presets where operation = 'rawimport' and "
      "autoapply=1 and "
      "?1 like model and ?2 like maker and ?3 like lens and "
      "?4 between iso_min and iso_max and "
      "?5 between exposure_min and exposure_max and "
      "?6 between aperture_min and aperture_max and "
      "?7 between focal_length_min and focal_length_max and "
      "(isldr = 0 or isldr=?8) order by length(model) desc, length(maker) desc, length(lens) desc", -1, &stmt, NULL);
  sqlite3_bind_text(stmt, 1, image->exif_model, strlen(image->exif_model), SQLITE_TRANSIENT);
  sqlite3_bind_text(stmt, 2, image->exif_maker, strlen(image->exif_maker), SQLITE_TRANSIENT);
  sqlite3_bind_text(stmt, 3, image->exif_lens,  strlen(image->exif_lens),  SQLITE_TRANSIENT);
  sqlite3_bind_double(stmt, 4, fmaxf(0.0f, fminf(1000000, image->exif_iso)));
  sqlite3_bind_double(stmt, 5, fmaxf(0.0f, fminf(1000000, image->exif_exposure)));
  sqlite3_bind_double(stmt, 6, fmaxf(0.0f, fminf(1000000, image->exif_aperture)));
  sqlite3_bind_double(stmt, 7, fmaxf(0.0f, fminf(1000000, image->exif_focal_length)));
  // 0: dontcare, 1: ldr, 2: raw
  sqlite3_bind_double(stmt, 8, 2-dt_image_is_ldr(image));

  if(sqlite3_step(stmt) == SQLITE_ROW)
  {
    const void *blob = sqlite3_column_blob(stmt, 0);
    int length = sqlite3_column_bytes(stmt, 0);
    if(length == sizeof(dt_image_raw_parameters_t) + 2*sizeof(float))
      memcpy(&(image->raw_denoise_threshold), blob, length);
  }
  sqlite3_finalize(stmt);
<<<<<<< HEAD
  image->raw_params.user_flip = user_flip;
}

=======
}


>>>>>>> 8e470430
int dt_image_import(const int32_t film_id, const char *filename)
{
  if(!g_file_test(filename, G_FILE_TEST_IS_REGULAR)) return 0;
  const char *cc = filename + strlen(filename);
  for(;*cc!='.'&&cc>filename;cc--);
  if(!strcmp(cc, ".dt")) return 0;
  if(!strcmp(cc, ".dttags")) return 0;
  if(!strcmp(cc, ".xmp")) return 0;
  char *ext = g_ascii_strdown(cc+1, -1);
  if((!strcmp(ext, "jpg") || !strcmp(ext, "jpeg")) && dt_conf_get_bool("ui_last/import_ignore_jpegs"))
    return 0;
  int supported = 0;
  char **extensions = g_strsplit(dt_supported_extensions, ",", 100);
  for(char **i=extensions;*i!=NULL;i++)
    if(!strcmp(ext, *i)) { supported = 1; break; }
  g_strfreev(extensions);
  g_free(ext);
  if(!supported) return 0;
  int rc;
  int ret = 0, id = -1;
  // select from images; if found => return
  gchar *imgfname;
  if(film_id > 1) imgfname = g_path_get_basename((const gchar*)filename);
  else            imgfname = g_build_filename((const gchar*)filename, (char *)NULL);
  sqlite3_stmt *stmt;
  rc = sqlite3_prepare_v2(darktable.db, "select id from images where film_id = ?1 and filename = ?2", -1, &stmt, NULL);
  rc = sqlite3_bind_int (stmt, 1, film_id);
  rc = sqlite3_bind_text(stmt, 2, imgfname, strlen(imgfname), SQLITE_STATIC);
  if(sqlite3_step(stmt) == SQLITE_ROW)
  {
    id = sqlite3_column_int(stmt, 0);
    g_free(imgfname);
    rc = sqlite3_finalize(stmt);
    ret = dt_image_open(id); // image already in db, open this.
    if(ret) return 0;
    else return id;
  }
  rc = sqlite3_finalize(stmt);

  // insert dummy image entry in database
  rc = sqlite3_prepare_v2(darktable.db, "insert into images (id, film_id, filename) values (null, ?1, ?2)", -1, &stmt, NULL);
  HANDLE_SQLITE_ERR(rc);
  rc = sqlite3_bind_int (stmt, 1, film_id);
  rc = sqlite3_bind_text(stmt, 2, imgfname, strlen(imgfname), SQLITE_TRANSIENT);
  pthread_mutex_lock(&(darktable.db_insert));
  rc = sqlite3_step(stmt);
  if (rc != SQLITE_DONE) fprintf(stderr, "sqlite3 error %d\n", rc);
  rc = sqlite3_finalize(stmt);

  sqlite3_prepare_v2(darktable.db, "select id from images where film_id = ?1 and filename = ?2", -1, &stmt, NULL);
  sqlite3_bind_int (stmt, 1, film_id);
  sqlite3_bind_text(stmt, 2, imgfname, strlen(imgfname), SQLITE_STATIC);
  if(sqlite3_step(stmt) == SQLITE_ROW) id = sqlite3_column_int(stmt, 0);
  sqlite3_finalize(stmt);
  pthread_mutex_unlock(&(darktable.db_insert));

  // printf("[image_import] importing `%s' to img id %d\n", imgfname, id);
  dt_image_t *img = dt_image_cache_get_uninited(id, 'w');
  strncpy(img->filename, imgfname, 256);
  img->id = id;
  img->film_id = film_id;

  dt_fswatch_add(darktable.fswatch, DT_FSWATCH_IMAGE, img);
  
  // read dttags and exif for database queries!
  (void) dt_exif_read(img, filename);
  char dtfilename[1024];
  strncpy(dtfilename, filename, 1024);
  dt_image_path_append_version(img, dtfilename, 1024);
  char *c = dtfilename + strlen(dtfilename);
  sprintf(c, ".xmp");
  (void)dt_exif_xmp_read(img, dtfilename, 0);

  dt_image_cache_flush_no_sidecars(img);

  dt_image_get_raw_import_preset(img);

  g_free(imgfname);

  // single images will probably want to load immediately.
  if(img->film_id == 1) (void)dt_image_reimport(img, filename, DT_IMAGE_MIPF);

  dt_image_cache_release(img, 'w');
  return id;
}

dt_imageio_retval_t dt_image_update_mipmaps(dt_image_t *img)
{
  if(dt_image_lock_if_available(img, DT_IMAGE_MIP4, 'r')) return DT_IMAGEIO_CACHE_FULL;
  int oldwd, oldht;
  float fwd, fht;
  dt_image_get_mip_size(img, DT_IMAGE_MIP4, &oldwd, &oldht);
  dt_image_get_exact_mip_size(img, DT_IMAGE_MIP4, &fwd, &fht);
  img->mip_width  [DT_IMAGE_MIP4] = oldwd; img->mip_height  [DT_IMAGE_MIP4] = oldht;
  img->mip_width_f[DT_IMAGE_MIP4] = fwd;   img->mip_height_f[DT_IMAGE_MIP4] = fht;

  // here we got mip4 'r' locked
  // create 8-bit mip maps:
  for(dt_image_buffer_t l=DT_IMAGE_MIP3;(int)l>=(int)DT_IMAGE_MIP0;l--)
  {
    // here we got mip l+1 'r' locked
    int p_wd, p_ht;
    dt_image_get_mip_size(img, l, &p_wd, &p_ht);
    dt_image_get_exact_mip_size(img, l, &fwd, &fht);
    if(dt_image_alloc(img, l))
    {
      dt_image_release(img, l+1, 'r');
      return DT_IMAGEIO_CACHE_FULL;
    }
    img->mip_width  [l] = p_wd; img->mip_height  [l] = p_ht;
    img->mip_width_f[l] = fwd;  img->mip_height_f[l] = fht;

    // here, we got mip l+1 'r' locked, and  mip l 'rw'

    dt_image_check_buffer(img, l, p_wd*p_ht*4*sizeof(uint8_t));
    // printf("creating mipmap %d for img %s: %d x %d\n", l, img->filename, p_wd, p_ht);
    // downscale 8-bit mip
    if(oldwd != p_wd)
      for(int j=0;j<p_ht;j++) for(int i=0;i<p_wd;i++)
        for(int k=0;k<4;k++) img->mip[l][4*(j*p_wd + i) + k] = ((int)img->mip[l+1][8*(2*j)*p_wd + 4*(2*i) + k] + (int)img->mip[l+1][8*(2*j)*p_wd + 4*(2*i+1) + k]
                                                    + (int)img->mip[l+1][8*(2*j+1)*p_wd + 4*(2*i+1) + k] + (int)img->mip[l+1][8*(2*j+1)*p_wd + 4*(2*i) + k])/4;
    else memcpy(img->mip[l], img->mip[l+1], 4*sizeof(uint8_t)*p_ht*p_wd);

    dt_image_release(img, l, 'w');
    dt_image_release(img, l+1, 'r');
    // here we got mip l 'r' locked
  }
  dt_image_release(img, DT_IMAGE_MIP0, 'r');
  return DT_IMAGEIO_OK;
}

void dt_image_init(dt_image_t *img)
{
  // TODO: this is not initialized, in the general case!
  if(strcmp(img->filename,"(unknown)")!=0)  // Reuse of img object...
    dt_fswatch_remove(darktable.fswatch,DT_FSWATCH_IMAGE,img);
  
  for(int k=0;(int)k<(int)DT_IMAGE_MIPF;k++) img->mip[k] = NULL;
  memset(img->lock,0, sizeof(dt_image_lock_t)*DT_IMAGE_NONE);
  img->import_lock = 0;
  img->output_width = img->output_height = img->width = img->height = 0;
  img->mipf = NULL;
  img->pixels = NULL;
  img->orientation = 0;
  img->mip_invalid = 0;

  img->black = 0.0f;
  img->maximum = 1.0f;
  img->raw_params.user_flip = -1;
  img->raw_params.med_passes = 0;
  img->raw_params.wb_cam = 0;
  img->raw_params.pre_median = 0;
  img->raw_params.greeneq = 0;
  img->raw_params.no_auto_bright = 0;
  img->raw_params.highlight = 0;
  img->raw_params.demosaic_method = 2;
  img->raw_params.med_passes = 0;
  img->raw_params.four_color_rgb = 0;
  img->raw_params.fill0 = 0;
  img->raw_denoise_threshold = 0.f;
  img->raw_auto_bright_threshold = 0.01f;
  img->filters = 0;

  // try to get default raw parameters from db:
  sqlite3_stmt *stmt;
  sqlite3_prepare_v2(darktable.db, "select op_params from presets where operation = 'rawimport' and def=1", -1, &stmt, NULL);
  if(sqlite3_step(stmt) == SQLITE_ROW)
  {
    const void *blob = sqlite3_column_blob(stmt, 0);
    int length = sqlite3_column_bytes(stmt, 0);
    if(length == sizeof(dt_image_raw_parameters_t) + 2*sizeof(float))
      memcpy(&(img->raw_denoise_threshold), blob, length);
  }
  sqlite3_finalize(stmt);
  img->film_id = -1;
  img->flags = 1; // every image has one star. zero is deleted.
  img->id = -1;
  img->cacheline = -1;
  img->force_reimport = 0;
  img->exif_inited = 0;
  memset(img->exif_maker,0, sizeof(img->exif_maker));
  memset(img->exif_model,0, sizeof(img->exif_model));
  memset(img->exif_lens,0, sizeof(img->exif_lens));
  memset(img->filename,0, sizeof(img->filename));
  strncpy(img->filename, "(unknown)", 10);
  img->exif_model[0] = img->exif_maker[0] = img->exif_lens[0] = '\0';
  strncpy(img->exif_datetime_taken, "0000:00:00 00:00:00\0", 20);
  img->exif_crop = 1.0;
  img->exif_exposure = img->exif_aperture = img->exif_iso = img->exif_focal_length = 0;
  for(int k=0;(int)k<(int)DT_IMAGE_NONE;k++) img->mip_buf_size[k] = 0;
  for(int k=0;(int)k<(int)DT_IMAGE_FULL;k++) img->mip_width[k] = img->mip_height[k] = 0;
}

int dt_image_open(const int32_t id)
{
  if(id < 1) return 1;
  dt_image_t *img = dt_image_cache_get(id, 'w');
  if(!img) return 1;
  dt_image_cache_release(img, 'w');
  return 0;
}

int dt_image_open2(dt_image_t *img, const int32_t id)
{ // load stuff from db and store in cache:
  if(id <= 0) return 1;
  int rc, ret = 1;
  char *str;
  sqlite3_stmt *stmt;
  rc = sqlite3_prepare_v2(darktable.db, "select id, film_id, width, height, filename, maker, model, lens, exposure, aperture, iso, focal_length, datetime_taken, flags, output_width, output_height, crop, raw_parameters, raw_denoise_threshold, raw_auto_bright_threshold, raw_black, raw_maximum from images where id = ?1", -1, &stmt, NULL);
  rc = sqlite3_bind_int (stmt, 1, id);
  // rc = sqlite3_bind_text(stmt, 2, img->filename, strlen(img->filename), SQLITE_STATIC);
  if(sqlite3_step(stmt) == SQLITE_ROW)
  {
    img->id      = sqlite3_column_int(stmt, 0);
    img->film_id = sqlite3_column_int(stmt, 1);
    img->width   = sqlite3_column_int(stmt, 2);
    img->height  = sqlite3_column_int(stmt, 3);
    img->filename[0] = img->exif_maker[0] = img->exif_model[0] = img->exif_lens[0] =
      img->exif_datetime_taken[0] = '\0';
    str = (char *)sqlite3_column_text(stmt, 4);
    if(str) strncpy(img->filename,   str, 512);
    str = (char *)sqlite3_column_text(stmt, 5);
    if(str) strncpy(img->exif_maker, str, 32);
    str = (char *)sqlite3_column_text(stmt, 6);
    if(str) strncpy(img->exif_model, str, 32);
    str = (char *)sqlite3_column_text(stmt, 7);
    if(str) strncpy(img->exif_lens,  str, 52);
    img->exif_exposure = sqlite3_column_double(stmt, 8);
    img->exif_aperture = sqlite3_column_double(stmt, 9);
    img->exif_iso = sqlite3_column_double(stmt, 10);
    img->exif_focal_length = sqlite3_column_double(stmt, 11);
    str = (char *)sqlite3_column_text(stmt, 12);
    if(str) strncpy(img->exif_datetime_taken, str, 20);
    img->flags = sqlite3_column_int(stmt, 13);
    img->output_width  = sqlite3_column_int(stmt, 14);
    img->output_height = sqlite3_column_int(stmt, 15);
    img->exif_crop = sqlite3_column_double(stmt, 16);
    *(int *)&img->raw_params = sqlite3_column_int(stmt, 17);
    img->raw_denoise_threshold = sqlite3_column_double(stmt, 18);
    img->raw_auto_bright_threshold = sqlite3_column_double(stmt, 19);
    img->black   = sqlite3_column_double(stmt, 20);
    img->maximum = sqlite3_column_double(stmt, 21);
    img->exif_inited = 1;

    dt_image_get_raw_import_preset(img);
    
    dt_image_get_raw_import_preset(img);

    ret = 0;
  }
  else fprintf(stderr, "[image_open2] failed to open image from database: %s\n", sqlite3_errmsg(darktable.db));
  rc = sqlite3_finalize(stmt);
  if(ret) return ret;
  // add watch for file
  dt_fswatch_add( darktable.fswatch, DT_FSWATCH_IMAGE, img);
  return rc;
}

void dt_image_cleanup(dt_image_t *img)
{
  pthread_mutex_lock(&(darktable.mipmap_cache->mutex));
  for(int k=0;(int)k<(int)DT_IMAGE_NONE;k++) dt_image_free(img, k);
  pthread_mutex_unlock(&(darktable.mipmap_cache->mutex));
}

// this should load and return with 'r' lock on mip buffer.
int dt_image_load(dt_image_t *img, dt_image_buffer_t mip)
{
  if(!img) return 1;
  int ret = 0;
  char filename[1024];
  dt_image_full_path(img, filename, 1024);
  // reimport forced?
  if(mip != DT_IMAGE_FULL &&
    (img->force_reimport || img->width == 0 || img->height == 0))
  {
    ret = dt_image_reimport(img, filename, mip);
    if(dt_image_lock_if_available(img, mip, 'r')) ret = 1;
    else ret = 0;
  }
  // else we might be able to fetch it from the caches.
  else if(mip == DT_IMAGE_MIPF)
  {
    ret = 0;
    if(dt_image_lock_if_available(img, DT_IMAGE_FULL, 'r'))
    { // get mipf from half-size raw
      ret = dt_imageio_open_preview(img, filename);
      img->mip_invalid &= ~(1<<DT_IMAGE_MIPF);
      if(!ret && dt_image_lock_if_available(img, mip, 'r')) ret = 1;
      else ret = 0;
    }
    else
    { // downscale full buffer
      ret = dt_image_raw_to_preview(img, img->pixels);
      img->mip_invalid &= ~(1<<DT_IMAGE_MIPF);
      dt_image_release(img, DT_IMAGE_FULL, 'r');
      if(dt_image_lock_if_available(img, mip, 'r')) ret = 1;
      else ret = 0;
    }
  }
  else if(mip == DT_IMAGE_FULL)
  {
    // after _open, the full buffer will be 'r' locked.
    ret = dt_imageio_open(img, filename);
    dt_image_raw_to_preview(img, img->pixels);
    img->mip_invalid &= ~(1<<DT_IMAGE_MIPF);
  }
  else
  {
    // refuse to load thumbnails for currently developed image.
    dt_ctl_gui_mode_t mode = dt_conf_get_int("ui_last/view");
    if(darktable.develop->image == img && mode == DT_DEVELOP) ret = 1;
    else
    {
      ret = dt_image_reimport(img, filename, mip);
      if(dt_image_lock_if_available(img, mip, 'r')) ret = 1;
      else ret = 0;
    }
  }
  if(!ret) img->mip_invalid &= ~(1<<mip);
  // TODO: insert abstract hook here?
  dt_control_queue_draw_all();
  return ret;
}

#ifdef _DEBUG
#define dt_image_set_lock_last_auto(A, B, C) dt_image_set_lock_last(A, B, file, line, function, C)
static void
dt_image_set_lock_last(dt_image_t *image, dt_image_buffer_t mip,
    const char *file, int line, const char *function, const char mode)
{
  snprintf(image->lock_last[mip], 100, "%c by %s:%d %s", mode, file, line, function);
}
#else
#define dt_image_set_lock_last_auto(A, B, C)
#endif

#ifdef _DEBUG
void dt_image_prefetch_with_caller(dt_image_t *img, dt_image_buffer_t mip,
    const char *file, const int line, const char *function)
#else
void dt_image_prefetch(dt_image_t *img, dt_image_buffer_t mip)
#endif
{
  if(!img || mip > DT_IMAGE_MIPF || mip < DT_IMAGE_MIP0) return;
  pthread_mutex_lock(&(darktable.mipmap_cache->mutex));
  if(img->mip_buf_size[mip] > 0)
  { // already loaded.
    pthread_mutex_unlock(&(darktable.mipmap_cache->mutex));
    return;
  }
  dt_job_t j;
  dt_image_load_job_init(&j, img->id, mip);
  // if the job already exists, make it high-priority, if not, add it:
  if(dt_control_revive_job(darktable.control, &j) < 0)
    dt_control_add_job(darktable.control, &j);
  pthread_mutex_unlock(&(darktable.mipmap_cache->mutex));
}


// =============================
//   mipmap cache functions:
// =============================

void dt_mipmap_cache_init(dt_mipmap_cache_t *cache, int32_t entries)
{
  pthread_mutex_init(&(cache->mutex), NULL);
  for(int k=0;k<(int)DT_IMAGE_NONE;k++)
  {
    cache->total_size[k] = 0;
    // support up to 24 threads working on full images at the time:
    if(k == DT_IMAGE_FULL) entries = 24;
    dt_print(DT_DEBUG_CACHE, "[mipmap_cache_init] cache has %d entries for mip %d.\n", entries, k);
    cache->num_entries[k] = entries;
    cache->mip_lru[k] = (dt_image_t **)malloc(sizeof(dt_image_t*)*entries);
    memset(cache->mip_lru[k],0, sizeof(dt_image_t*)*entries);
  }
}

void dt_mipmap_cache_cleanup(dt_mipmap_cache_t *cache)
{
  // TODO: free all img bufs?
  for(int k=0;k<(int)DT_IMAGE_NONE;k++) free(cache->mip_lru[k]);
  pthread_mutex_destroy(&(cache->mutex));
}

void dt_mipmap_cache_print(dt_mipmap_cache_t *cache)
{
  int64_t buffers = 0;
  uint64_t bytes = 0;
  for(int k=0;k<(int)DT_IMAGE_NONE;k++)
  {
    int users = 0, write = 0, entries = 0;
    for(int i=0;i<cache->num_entries[k];i++)
    {
      if(cache->mip_lru[k][i])
      {
        // dt_print(DT_DEBUG_CACHE, "[cache entry] buffer %d, image %s locks: %d r %d w\n", k, cache->mip_lru[k][i]->filename, cache->mip_lru[k][i]->lock[k].users, cache->mip_lru[k][i]->lock[k].write);
        entries++;
        users += cache->mip_lru[k][i]->lock[k].users;
        write += cache->mip_lru[k][i]->lock[k].write;
        bytes += cache->mip_lru[k][i]->mip_buf_size[k];
        if(cache->mip_lru[k][i]->mip_buf_size[k]) buffers ++;
#ifdef _DEBUG
        if(cache->mip_lru[k][i]->lock[k].users || cache->mip_lru[k][i]->lock[k].write)
          dt_print(DT_DEBUG_CACHE, "[mipmap_cache] img %d mip %d used by %d %s\n", cache->mip_lru[k][i]->id, k, cache->mip_lru[k][i]->lock[k].users, cache->mip_lru[k][i]->lock_last[k]);
#endif
      }
    }
    printf("[mipmap_cache] mip %d: fill: %d/%d, users: %d, writers: %d\n", k, entries, cache->num_entries[k], users, write);
    printf("[mipmap_cache] total memory in mip %d: %.2f MB\n", k, cache->total_size[k]/(1024.0*1024.0));
  }
  // printf("[mipmap_cache] occupies %.2f MB in %"PRIi64" (%"PRIi64") buffers\n", bytes/(1024.0*1024.0), buffers, dt_image_debug_malloc_size);
  printf("[mipmap_cache] occupies %.2f MB in %"PRIi64" (%.2f) buffers\n", bytes/(1024.0*1024.0), buffers, dt_image_debug_malloc_size/(1024.0*1024.0));
}

void dt_image_check_buffer(dt_image_t *image, dt_image_buffer_t mip, int32_t size)
{
#ifdef _DEBUG
  assert(image->mip_buf_size[mip] >= size);
#endif
}

#ifdef _DEBUG
int dt_image_alloc_with_caller(dt_image_t *img, dt_image_buffer_t mip,
    const char *file, const int line, const char *function)
#else
int dt_image_alloc(dt_image_t *img, dt_image_buffer_t mip)
#endif
{
  int wd, ht;
  dt_image_get_mip_size(img, mip, &wd, &ht);
  size_t size = wd*ht;
  pthread_mutex_lock(&(darktable.mipmap_cache->mutex));
  void *ptr = NULL;
  if     ((int)mip <  (int)DT_IMAGE_MIPF) { size *= 4*sizeof(uint8_t); ptr = (void *)(img->mip[mip]); }
  else if(mip == DT_IMAGE_MIPF) { size *= 4*sizeof(float); ptr = (void *)(img->mipf); }
  else if(mip == DT_IMAGE_FULL ||  (img->flags & DT_IMAGE_RAW)) { size *= 4*sizeof(float);  ptr = (void *)(img->pixels); }
  else if(mip == DT_IMAGE_FULL || !(img->flags & DT_IMAGE_RAW)) { size *= sizeof(uint16_t); ptr = (void *)(img->pixels); }
  else
  {
    pthread_mutex_unlock(&(darktable.mipmap_cache->mutex));
    return 1;
  }
  if(ptr)
  {
    if(img->lock[mip].users)
    {
      // still locked by others (only write lock allone doesn't suffice, that's just a singleton thread indicator!)
      dt_print(DT_DEBUG_CACHE, "[image_alloc] buffer mip %d is still locked! (w:%d u:%d)\n", mip, img->lock[mip].write, img->lock[mip].users);
#ifdef _DEBUG
      dt_print(DT_DEBUG_CACHE, "[image_alloc] last for img %d mip %d lock acquired %s\n", img->id, mip, img->lock_last[mip]);
#endif
      pthread_mutex_unlock(&(darktable.mipmap_cache->mutex));
      return 1;
    }
    if(size != img->mip_buf_size[mip])
    {
      // free buffer, alter cache size stats, and continue below.
      dt_image_free(img, mip);
    }
    else
    {
      dt_image_set_lock_last_auto(img, mip, 'w');
      // dt_print(DT_DEBUG_CACHE, "[image_alloc] locking already allocated image %s\n", img->filename);
      img->lock[mip].write = 1; // write lock
      img->lock[mip].users = 1; // read lock
      pthread_mutex_unlock(&(darktable.mipmap_cache->mutex));
      return 0; // all good, already alloc'ed.
    }
  }

  // printf("allocing %d x %d x %d for %s (%d)\n", wd, ht, size/(wd*ht), img->filename, mip);
  if     ((int)mip <  (int)DT_IMAGE_MIPF) { img->mip[mip] = (uint8_t *)dt_image_debug_malloc(img->mip[mip], size); }
  else if(mip == DT_IMAGE_MIPF) { img->mipf = (float *)dt_image_debug_malloc(img->mipf, size); }
  else if(mip == DT_IMAGE_FULL) { img->pixels = (float *)dt_image_debug_malloc(img->pixels, size); }

  if((mip == DT_IMAGE_FULL && img->pixels == NULL) || (mip == DT_IMAGE_MIPF && img->mipf == NULL) || ((int)mip <  (int)DT_IMAGE_MIPF && img->mip[mip] == NULL))
  {
    fprintf(stderr, "[image_alloc] malloc of %d x %d x %d for image %s mip %d failed!\n", wd, ht, (int)size/(wd*ht), img->filename, mip);
    pthread_mutex_unlock(&(darktable.mipmap_cache->mutex));
    return 1;
  }

  // dt_print(DT_DEBUG_CACHE, "[image_alloc] locking newly allocated image %s of size %f MB\n", img->filename, size/(1024*1024.0));
  
  // garbage collect, free enough space for new buffer:
  dt_mipmap_cache_t *cache = darktable.mipmap_cache;
  // max memory: user supplied number of bytes, evenly distributed among mip levels.
  // clamped between 50MB -- 4GB
#if defined(__APPLE__) || defined(__MACH__)
  // apple's size_t sucks
  size_t max_mem = (size_t)(MAX(52428800, (size_t)dt_conf_get_int("cache_memory"))/(float)DT_IMAGE_FULL);
#else
  size_t max_mem = (size_t)(MIN(4294967295, MAX(52428800, (size_t)dt_conf_get_int("cache_memory")))/(float)DT_IMAGE_FULL);
#endif
  dt_print(DT_DEBUG_CACHE, "[image_alloc] mip %d uses %.3f/%.3f MB, alloc %.3f MB\n", mip, 
           cache->total_size[mip]/(1024.0*1024.0), max_mem/(1024.0*1024.0), size/(1024.0*1024.0));
  if(cache->total_size[mip] > 0 && cache->total_size[mip]+size > max_mem)
    for(int k=0;k<cache->num_entries[mip];k++)
  {
    if(cache->mip_lru[mip][k] != NULL &&
      (cache->mip_lru[mip][k]->lock[mip].users == 0 && cache->mip_lru[mip][k]->lock[mip].write == 0))
    {
      dt_image_t *entry = cache->mip_lru[mip][k];
      dt_image_free(entry, mip);
      dt_print(DT_DEBUG_CACHE, "[image_alloc] free mip %d to %.2f MB\n", mip, cache->total_size[mip]/(1024.0*1024.0));
      if(cache->total_size[mip] < 0)
      {
        fprintf(stderr, "[image_alloc] WARNING: memory usage for mip %d dropped below zero!\n", mip);
        cache->total_size[mip] = 0;
      }
      if(cache->total_size[mip] == 0 || cache->total_size[mip]+size < max_mem) break;
    }
  }
  // insert image in node list at newest time
  for(int k=0;k<darktable.mipmap_cache->num_entries[mip];k++)
  {
    if(darktable.mipmap_cache->mip_lru[mip][k] == NULL ||
      (darktable.mipmap_cache->mip_lru[mip][k]->lock[mip].users == 0 && darktable.mipmap_cache->mip_lru[mip][k]->lock[mip].write == 0))
    {
      dt_image_free(darktable.mipmap_cache->mip_lru[mip][k], mip);
      memmove(darktable.mipmap_cache->mip_lru[mip] + k, darktable.mipmap_cache->mip_lru[mip] + k + 1, (darktable.mipmap_cache->num_entries[mip] - k - 1)*sizeof(dt_image_t*));
      darktable.mipmap_cache->mip_lru[mip][darktable.mipmap_cache->num_entries[mip]-1] = img;
      img->lock[mip].write = 1; // write lock
      img->lock[mip].users = 1; // read lock
      img->mip_buf_size[mip] = size;
      cache->total_size[mip] += size;
#if 0
      int allsize = 0;
      for(int k=0;k<darktable.mipmap_cache->num_entries[mip];k++) if(darktable.mipmap_cache->mip_lru[mip][k]) allsize += darktable.mipmap_cache->mip_lru[mip][k]->mip_buf_size[mip];
      printf("[image_alloc] alloc'ed additional %d bytes, now storing %f MB for mip %d\n", size, allsize/(1024.*1024.), mip);
#endif
      pthread_mutex_unlock(&(darktable.mipmap_cache->mutex));
      return 0;
    }
  }
  fprintf(stderr, "[image_alloc] all cache slots seem to be in use! alloc of %d bytes for img id %d mip %d failed!\n", (int)size, img->id, mip);
  for(int k=0;k<darktable.mipmap_cache->num_entries[mip];k++) fprintf(stderr, "[image_alloc] slot[%d] lock %s %d\n", k,darktable.mipmap_cache->mip_lru[mip][k]->lock[mip].write == 0 ? " " : "w", darktable.mipmap_cache->mip_lru[mip][k]->lock[mip].users);
  pthread_mutex_unlock(&(darktable.mipmap_cache->mutex));
  return 1;
}

void dt_image_free(dt_image_t *img, dt_image_buffer_t mip)
{
  // mutex is already locked, as only alloc is allowed to free.
  if(!img) return;
  // dt_image_release(img, mip, "w");
  if((int)mip < (int)DT_IMAGE_MIPF) { if(img->mip[mip] != (uint8_t *)1) dt_image_debug_free(img->mip[mip], img->mip_buf_size[mip]); img->mip[mip] = NULL; }
  else if(mip == DT_IMAGE_MIPF) { if(img->mipf != (float *)1) dt_image_debug_free(img->mipf, img->mip_buf_size[mip]); img->mipf = NULL; }
  else if(mip == DT_IMAGE_FULL) { dt_image_debug_free(img->pixels, img->mip_buf_size[mip]); img->pixels = NULL; }
  else return;
  for(int k=0;k<darktable.mipmap_cache->num_entries[mip];k++)
    if(darktable.mipmap_cache->mip_lru[mip][k] == img) darktable.mipmap_cache->mip_lru[mip][k] = NULL;
  darktable.mipmap_cache->total_size[mip] -= img->mip_buf_size[mip];
  // printf("[image_free] freed %d bytes\n", img->mip_buf_size[mip]);
#ifdef _DEBUG
  if(darktable.control->running)
    assert(img->lock[mip].users == 0);
#endif
  img->mip_buf_size[mip] = 0;
}

#ifdef _DEBUG
int dt_image_lock_if_available_with_caller(dt_image_t *img, const dt_image_buffer_t mip, const char mode,
    const char *file, const int line, const char *function)
#else
int dt_image_lock_if_available(dt_image_t *img, const dt_image_buffer_t mip, const char mode)
#endif
{
  if(mip == DT_IMAGE_NONE) return 1;
  pthread_mutex_lock(&(darktable.mipmap_cache->mutex));
  int ret = 0;
  // get image with no write lock set!
  if((int)mip < (int)DT_IMAGE_MIPF)
  {
    if(img->mip[mip] == NULL || img->lock[mip].write) ret = 1;
  }
  else if(mip == DT_IMAGE_MIPF)
  {
    if(img->mipf == NULL || img->lock[mip].write) ret = 1;
  }
  else if(mip == DT_IMAGE_FULL)
  {
    if(img->pixels == NULL || img->lock[mip].write) ret = 1;
  }
  if(img->mip_invalid & (1<<mip)) ret = 1;
  if(ret == 0)
  {
    if(mode == 'w')
    {
      if(img->lock[mip].users) ret = 1;
      else
      {
        dt_image_set_lock_last_auto(img, mip, 'w');
        img->lock[mip].write = 1;
        img->lock[mip].users = 1;
      }
    }
    else if(dt_image_single_user() && img->lock[mip].users) ret = 1;
    else
    {
      dt_image_set_lock_last_auto(img, mip, 'r');
      img->lock[mip].users++;
    }
  }
  pthread_mutex_unlock(&(darktable.mipmap_cache->mutex));
  return ret;
}

#ifdef _DEBUG
dt_image_buffer_t dt_image_get_blocking_with_caller(dt_image_t *img, const dt_image_buffer_t mip_in, const char mode,
    const char *file, const int line, const char *function)
#else
dt_image_buffer_t dt_image_get_blocking(dt_image_t *img, const dt_image_buffer_t mip_in, const char mode)
#endif
{
  dt_image_buffer_t mip = mip_in;
  if(!img || mip == DT_IMAGE_NONE) return DT_IMAGE_NONE;
#ifndef _WIN32
  dt_print(DT_DEBUG_CONTROL, "[run_job+] %ld %f get blocking image %d mip %d\n", (long int)pthread_self(), dt_get_wtime(), img->id, mip_in);
#endif
  pthread_mutex_lock(&(darktable.mipmap_cache->mutex));
  // get image with no write lock set!
  if((int)mip < (int)DT_IMAGE_MIPF)
  {
    while(mip > 0 && (img->mip[mip] == NULL || img->lock[mip].write)) mip--;
  }
  else if(mip == DT_IMAGE_MIPF)
  {
    if(img->mipf == NULL || img->lock[mip].write) mip = DT_IMAGE_NONE;
  }
  else if(mip == DT_IMAGE_FULL)
  {
    if(img->pixels == NULL || img->lock[mip].write) mip = DT_IMAGE_NONE;
  }
  // found?
  if(mip == mip_in)
  {
    if(mode == 'w')
    {
      if(img->lock[mip].users) mip = DT_IMAGE_NONE;
      else
      {
        dt_image_set_lock_last_auto(img, mip, 'w');
        img->lock[mip].write = 1;
        img->lock[mip].users = 1;
      }
    }
    // if -d cache was given, allow only one reader at the time, to trace stale locks.
    else if(dt_image_single_user() && img->lock[mip].users) mip = DT_IMAGE_NONE;
    else
    {
      dt_image_set_lock_last_auto(img, mip, 'r');
      img->lock[mip].users++;
    }
    pthread_mutex_unlock(&(darktable.mipmap_cache->mutex));
#ifndef _WIN32
    dt_print(DT_DEBUG_CONTROL, "[run_job-] %ld %f get blocking image %d mip %d\n", (long int)pthread_self(), dt_get_wtime(), img->id, mip_in);
#endif
    return mip;
  }
  // already loading? 
  if(img->lock[mip_in].write)
  {
    pthread_mutex_unlock(&(darktable.mipmap_cache->mutex));
#ifndef _WIN32
    dt_print(DT_DEBUG_CONTROL, "[run_job-] %ld %f get blocking image %d mip %d\n", (long int)pthread_self(), dt_get_wtime(), img->id, mip_in);
#endif
    return DT_IMAGE_NONE;
  }
  pthread_mutex_unlock(&(darktable.mipmap_cache->mutex));
 
  // dt_print(DT_DEBUG_CACHE, "[image_get_blocking] requested buffer %d, found %d for image %s locks: %d r %d w\n", mip_in, mip, img->filename, img->lock[mip].users, img->lock[mip].write);

  // start job to load this buf in bg.
  dt_print(DT_DEBUG_CACHE, "[image_get_blocking] reloading mip %d for image %d\n", mip_in, img->id);
  if(dt_image_load(img, mip_in)) mip = DT_IMAGE_NONE; // this returns with 'r' locked
  mip = mip_in;

  pthread_mutex_lock(&(darktable.mipmap_cache->mutex));
  if(mip != DT_IMAGE_NONE)
  {
    if(mode == 'w')
    {
      dt_image_set_lock_last_auto(img, mip, 'w');
      img->lock[mip].write = 1;
      img->lock[mip].users = 1;
    }
    // else img->lock[mip].users++; // already incremented by image_load
  }
  pthread_mutex_unlock(&(darktable.mipmap_cache->mutex));
#ifndef _WIN32
  dt_print(DT_DEBUG_CONTROL, "[run_job-] %ld %f get blocking image %d mip %d\n", (long int)pthread_self(), dt_get_wtime(), img->id, mip_in);
#endif
  return mip;
}

#ifdef _DEBUG
dt_image_buffer_t dt_image_get_with_caller(dt_image_t *img, const dt_image_buffer_t mip_in, const char mode,
    const char *file, const int line, const char *function)
#else
dt_image_buffer_t dt_image_get(dt_image_t *img, const dt_image_buffer_t mip_in, const char mode)
#endif
{
  dt_image_buffer_t mip = mip_in;
  if(!img || mip == DT_IMAGE_NONE) return DT_IMAGE_NONE;
  pthread_mutex_lock(&(darktable.mipmap_cache->mutex));
  // get image with no write lock set!
  if((int)mip < (int)DT_IMAGE_MIPF)
  {
    while(mip > 0 && (img->mip[mip] == NULL || img->lock[mip].write)) mip--;
    if(mip == 0 && (img->mip[mip] == NULL || img->lock[mip].write)) mip = DT_IMAGE_NONE;
  }
  else if(mip == DT_IMAGE_MIPF)
  {
    if(img->mipf == NULL || img->lock[mip].write) mip = DT_IMAGE_NONE;
  }
  else if(mip == DT_IMAGE_FULL)
  {
    if(img->pixels == NULL || img->lock[mip].write) mip = DT_IMAGE_NONE;
  }
  if((mip != DT_IMAGE_MIPF && mip != DT_IMAGE_FULL && img->force_reimport) ||
     (mip != DT_IMAGE_MIPF && img == darktable.develop->image && darktable.develop->image_force_reload))
        mip = DT_IMAGE_NONE;
  const int invalid = img->mip_invalid & (1<<mip);
  if(invalid) mip = DT_IMAGE_NONE;
  if(mip != DT_IMAGE_NONE)
  {
    if(mode == 'w')
    {
      if(img->lock[mip].users) mip = DT_IMAGE_NONE;
      else
      {
        dt_image_set_lock_last_auto(img, mip, 'w');
        img->lock[mip].write = 1;
        img->lock[mip].users = 1;
      }
    }
    // if -d cache was given, allow only one reader at the time, to trace stale locks.
    else if(dt_image_single_user() && img->lock[mip].users) mip = DT_IMAGE_NONE;
    else
    {
      dt_image_set_lock_last_auto(img, mip, 'r');
      img->lock[mip].users++;
    }
  }

  // dt_print(DT_DEBUG_CACHE, "[image_get] requested buffer %d, found %d for image %s locks: %d r %d w\n", mip_in, mip, img->filename, img->lock[mip_in].users, img->lock[mip_in].write);

#if 1
  if(mip != mip_in) // && !img->lock[mip_in].write)
  { // start job to load this buf in bg.
    dt_image_buffer_t mip2 = mip_in;
    if(mip2 < DT_IMAGE_MIP4) mip2 = DT_IMAGE_MIP4; // this will fill all smaller maps, too.
#ifdef _DEBUG
    dt_print(DT_DEBUG_CACHE, "[image_get] reloading mip %d for image %d request %s:%d %s\n", mip2, img->id, file, line, function);
#else
    dt_print(DT_DEBUG_CACHE, "[image_get] reloading mip %d for image %d\n", mip2, img->id);
#endif
    dt_job_t j;
    dt_image_load_job_init(&j, img->id, mip2);
    // if the job already exists, make it high-priority, if not, add it:
    if(dt_control_revive_job(darktable.control, &j) < 0)
      dt_control_add_job(darktable.control, &j);
  }
#endif
  pthread_mutex_unlock(&(darktable.mipmap_cache->mutex));
  return mip;
}
#undef dt_image_set_lock_last_auto

void dt_image_release(dt_image_t *img, dt_image_buffer_t mip, const char mode)
{
  if(mip == DT_IMAGE_NONE) return;
  pthread_mutex_lock(&(darktable.mipmap_cache->mutex));
  if (mode == 'r' && img->lock[mip].users > 0) img->lock[mip].users --;
  else if (mode == 'w') img->lock[mip].write = 0;  // can only be one writing thread at a time.
  pthread_mutex_unlock(&(darktable.mipmap_cache->mutex));
  // dt_print(DT_DEBUG_CACHE, "[image_release] released lock %c for buffer %d on image %s locks: %d r %d w\n", mode, mip, img->filename, img->lock[mip].users, img->lock[mip].write);
}
<|MERGE_RESOLUTION|>--- conflicted
+++ resolved
@@ -538,10 +538,7 @@
 static void
 dt_image_get_raw_import_preset(dt_image_t *image)
 {
-<<<<<<< HEAD
   int user_flip = image->raw_params.user_flip;
-=======
->>>>>>> 8e470430
   sqlite3_stmt *stmt;
   sqlite3_prepare_v2(darktable.db, "select op_params from presets where operation = 'rawimport' and "
       "autoapply=1 and "
@@ -569,15 +566,9 @@
       memcpy(&(image->raw_denoise_threshold), blob, length);
   }
   sqlite3_finalize(stmt);
-<<<<<<< HEAD
   image->raw_params.user_flip = user_flip;
 }
 
-=======
-}
-
-
->>>>>>> 8e470430
 int dt_image_import(const int32_t film_id, const char *filename)
 {
   if(!g_file_test(filename, G_FILE_TEST_IS_REGULAR)) return 0;
