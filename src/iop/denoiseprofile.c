/*
    This file is part of darktable,
    copyright (c) 2011--2013 johannes hanika.

    darktable is free software: you can redistribute it and/or modify
    it under the terms of the GNU General Public License as published by
    the Free Software Foundation, either version 3 of the License, or
    (at your option) any later version.

    darktable is distributed in the hope that it will be useful,
    but WITHOUT ANY WARRANTY; without even the implied warranty of
    MERCHANTABILITY or FITNESS FOR A PARTICULAR PURPOSE.  See the
    GNU General Public License for more details.

    You should have received a copy of the GNU General Public License
    along with darktable.  If not, see <http://www.gnu.org/licenses/>.
*/
#ifdef HAVE_CONFIG_H
#include "config.h"
#endif
#include "bauhaus/bauhaus.h"
#include "common/exif.h"
#include "common/noiseprofiles.h"
#include "common/opencl.h"
#include "control/control.h"
#include "develop/blend.h"
#include "develop/imageop.h"
#include "develop/imageop_math.h"
#include "develop/tiling.h"
#include "dtgtk/drawingarea.h"
#include "gui/accelerators.h"
#include "gui/gtk.h"
#include "gui/presets.h"
#include "iop/iop_api.h"
#include "common/iop_group.h"

#include <gtk/gtk.h>
#include <math.h>
#include <stdlib.h>
#if defined(__SSE__)
#include <xmmintrin.h>
#endif

#define REDUCESIZE 64
#define NUM_BUCKETS 4

#define DT_IOP_DENOISE_PROFILE_INSET DT_PIXEL_APPLY_DPI(5)
#define DT_IOP_DENOISE_PROFILE_RES 64
#define DT_IOP_DENOISE_PROFILE_BANDS 5

typedef enum dt_iop_denoiseprofile_mode_t
{
  MODE_NLMEANS = 0,
  MODE_WAVELETS = 1
} dt_iop_denoiseprofile_mode_t;

typedef enum dt_iop_denoiseprofile_channel_t
{
  DT_DENOISE_PROFILE_ALL = 0,
  DT_DENOISE_PROFILE_R = 1,
  DT_DENOISE_PROFILE_G = 2,
  DT_DENOISE_PROFILE_B = 3,
  DT_DENOISE_PROFILE_NONE = 4
} dt_iop_denoiseprofile_channel_t;

// this is the version of the modules parameters,
// and includes version information about compile-time dt
DT_MODULE_INTROSPECTION(5, dt_iop_denoiseprofile_params_t)

typedef struct dt_iop_denoiseprofile_params_v1_t
{
  float radius;     // search radius
  float strength;   // noise level after equalization
  float a[3], b[3]; // fit for poissonian-gaussian noise per color channel.
  dt_iop_denoiseprofile_mode_t mode; // switch between nlmeans and wavelets
} dt_iop_denoiseprofile_params_v1_t;

typedef struct dt_iop_denoiseprofile_params_v4_t
{
  float radius;     // search radius
  float strength;   // noise level after equalization
  float a[3], b[3]; // fit for poissonian-gaussian noise per color channel.
  dt_iop_denoiseprofile_mode_t mode; // switch between nlmeans and wavelets
  float x[DT_DENOISE_PROFILE_NONE][DT_IOP_DENOISE_PROFILE_BANDS];
  float y[DT_DENOISE_PROFILE_NONE][DT_IOP_DENOISE_PROFILE_BANDS]; // values to change wavelet force by frequency
} dt_iop_denoiseprofile_params_v4_t;

typedef struct dt_iop_denoiseprofile_params_t
{
  float radius;     // patch size
  float nbhood;     // search radius
  float strength;   // noise level after equalization
  float a[3], b[3]; // fit for poissonian-gaussian noise per color channel.
  dt_iop_denoiseprofile_mode_t mode; // switch between nlmeans and wavelets
  float x[DT_DENOISE_PROFILE_NONE][DT_IOP_DENOISE_PROFILE_BANDS];
  float y[DT_DENOISE_PROFILE_NONE][DT_IOP_DENOISE_PROFILE_BANDS]; // values to change wavelet force by frequency
} dt_iop_denoiseprofile_params_t;

typedef struct dt_iop_denoiseprofile_gui_data_t
{
  GtkWidget *profile;
  GtkWidget *mode;
  GtkWidget *radius;
  GtkWidget *nbhood;
  GtkWidget *strength;
  dt_noiseprofile_t interpolated; // don't use name, maker or model, they may point to garbage
  GList *profiles;
  GtkWidget *stack;
  GtkWidget *box_nlm;
  GtkWidget *box_wavelets;
  dt_draw_curve_t *transition_curve; // curve for gui to draw
  GtkDrawingArea *area;
  GtkNotebook *channel_tabs;
  double mouse_x, mouse_y, mouse_pick;
  float mouse_radius;
  dt_iop_denoiseprofile_params_t drag_params;
  int dragging;
  int x_move;
  dt_iop_denoiseprofile_channel_t channel;
  float draw_xs[DT_IOP_DENOISE_PROFILE_RES], draw_ys[DT_IOP_DENOISE_PROFILE_RES];
  float draw_min_xs[DT_IOP_DENOISE_PROFILE_RES], draw_min_ys[DT_IOP_DENOISE_PROFILE_RES];
  float draw_max_xs[DT_IOP_DENOISE_PROFILE_RES], draw_max_ys[DT_IOP_DENOISE_PROFILE_RES];
} dt_iop_denoiseprofile_gui_data_t;

typedef struct dt_iop_denoiseprofile_data_t
{
  float radius;                      // search radius
  float nbhood;                      // search radius
  float strength;                    // noise level after equalization
  float a[3], b[3];                  // fit for poissonian-gaussian noise per color channel.
  dt_iop_denoiseprofile_mode_t mode; // switch between nlmeans and wavelets
  dt_draw_curve_t *curve[DT_DENOISE_PROFILE_NONE];
  dt_iop_denoiseprofile_channel_t channel;
  float force[DT_DENOISE_PROFILE_NONE][DT_IOP_DENOISE_PROFILE_BANDS];
} dt_iop_denoiseprofile_data_t;

typedef struct dt_iop_denoiseprofile_global_data_t
{
  int kernel_denoiseprofile_precondition;
  int kernel_denoiseprofile_init;
  int kernel_denoiseprofile_dist;
  int kernel_denoiseprofile_horiz;
  int kernel_denoiseprofile_vert;
  int kernel_denoiseprofile_accu;
  int kernel_denoiseprofile_finish;
  int kernel_denoiseprofile_backtransform;
  int kernel_denoiseprofile_decompose;
  int kernel_denoiseprofile_synthesize;
  int kernel_denoiseprofile_reduce_first;
  int kernel_denoiseprofile_reduce_second;
} dt_iop_denoiseprofile_global_data_t;

static dt_noiseprofile_t dt_iop_denoiseprofile_get_auto_profile(dt_iop_module_t *self);

int legacy_params(dt_iop_module_t *self, const void *const old_params, const int old_version,
                  void *new_params, const int new_version)
{
  if((old_version == 1 || old_version == 2 || old_version == 3) && new_version == 4)
  {
    const dt_iop_denoiseprofile_params_v1_t *o = old_params;
    dt_iop_denoiseprofile_params_v4_t *n = new_params;
    if(old_version == 1)
    {
      n->mode = MODE_NLMEANS;
    }
    else
    {
      n->mode = o->mode;
    }
    n->radius = o->radius;
    n->strength = o->strength;
    memcpy(n->a, o->a, sizeof(float) * 3);
    memcpy(n->b, o->b, sizeof(float) * 3);
    // init curves coordinates
    for(int b = 0; b < DT_IOP_DENOISE_PROFILE_BANDS; b++)
    {
      for(int c = 0; c < DT_DENOISE_PROFILE_NONE; c++)
      {
        n->x[c][b] = b / (DT_IOP_DENOISE_PROFILE_BANDS - 1.0f);
        n->y[c][b] = 0.5f;
      }
    }
    // autodetect current profile:
    if(!self->dev)
    {
      // we are probably handling a style or preset, do nothing for them, we can't do anything to detect if
      // autodetection was used or not
      return 0;
    }
    dt_noiseprofile_t interpolated = dt_iop_denoiseprofile_get_auto_profile(self);
    // if the profile in old_version is an autodetected one (this would mean a+b params match the interpolated
    // one, AND
    // the profile is actually the first selected one - however we can only detect the params, but most people
    // did probably
    // not set the exact ISO on purpose instead of the "found match" - they probably still want
    // autodetection!)
    if(!memcmp(interpolated.a, o->a, sizeof(float) * 3) && !memcmp(interpolated.b, o->b, sizeof(float) * 3))
    {
      // set the param a[0] to -1.0 to signal the autodetection
      n->a[0] = -1.0f;
    }
    return 0;
  }
  else if(new_version == 5)
  {
    dt_iop_denoiseprofile_params_v4_t v4;
    int err = 0;
    if(old_version < 4) // first update to v4
      err = legacy_params(self, old_params, old_version, &v4, 4);
    else memcpy(&v4, old_params, sizeof(v4)); // was v4 already
    if(err) return 1;
    dt_iop_denoiseprofile_params_t *v5 = new_params;
    v5->radius = v4.radius;
    v5->strength = v4.strength;
    v5->mode = v4.mode;
    for(int k=0;k<3;k++)
    {
      v5->a[k] = v4.a[k];
      v5->b[k] = v4.b[k];
    }
    for(int b = 0; b < DT_IOP_DENOISE_PROFILE_BANDS; b++)
    {
      for(int c = 0; c < DT_DENOISE_PROFILE_NONE; c++)
      {
        v5->x[c][b] = v4.x[c][b];
        v5->y[c][b] = v4.y[c][b];
      }
    }
    v5->nbhood = 7; // set to old hardcoded default
    return 0;
  }
  return 1;
}


const char *name()
{
  return _("denoise (profiled)");
}

int groups()
{
  return dt_iop_get_group("denoise (profiled)", IOP_GROUP_CORRECT);
}

#undef NAME

int flags()
{
  return IOP_FLAGS_SUPPORTS_BLENDING | IOP_FLAGS_ALLOW_TILING;
}

static void add_preset(
    dt_iop_module_so_t *self, const char *name,
    const char *pi,  const int version,
    const char *bpi, const int blendop_version)
{
  int len, blen;
  uint8_t *p  = dt_exif_xmp_decode(pi, strlen(pi), &len);
  assert(len == sizeof(dt_iop_denoiseprofile_params_t));
  uint8_t *bp = dt_exif_xmp_decode(bpi, strlen(bpi), &blen);
  if(blendop_version != dt_develop_blend_version())
  {
    // update to current blendop params format
    void *bp_new = malloc(sizeof(dt_develop_blend_params_t));

    if(dt_develop_blend_legacy_params_from_so(self, bp, blendop_version, bp_new, dt_develop_blend_version(),
      blen) == 0)
    {
      free(bp);
      bp = bp_new;
      blen = sizeof(dt_develop_blend_params_t);
    }
    else
    {
      free(bp);
      free(bp_new);
      bp = NULL;
    }
  }

  if(p && bp)
    dt_gui_presets_add_with_blendop(
        name, self->op, version,
        p, len, bp, 1);
  free(bp);
  free(p);
}

void init_presets(dt_iop_module_so_t *self)
{
  // these blobs were exported as dtstyle and copied from there:
  add_preset(self, _("chroma (use on 1st instance)"),
             "gz03eJxjYGiwZ2B44MAAphv2b4vdb1mnYGTFLcZomryXxzRr910TRgYYaLADEkB1DvYQ9eSLiUf9s+te/s/OjJPV/sA7Y3vZI/X2EHnyMAB8fx/c", 5,
             "gz12eJxjZGBgEGYAgRNODESDBnsIHll8AM62GP8=", 7);
  add_preset(self, _("luma (use on 2nd instance)"),
             "gz03eJxjYGiwZ2B44DBr5kw7BoaG/X6WAZbuc/dZXtJTNU3keG4SnmltysgAAw1ANQxA9Q5ADNJHvpjfgz+2J1S17X6XL7QzzP5hV9i6FCpPHgYA0YsieQ==", 5,
             "gz12eJxjZGBgEGAAgR4nBqJBgz0Ejyw+AIdGGMA=", 7);
}

typedef union floatint_t
{
  float f;
  uint32_t i;
} floatint_t;

// very fast approximation for 2^-x (returns 0 for x > 126)
static inline float fast_mexp2f(const float x)
{
  const float i1 = (float)0x3f800000u; // 2^0
  const float i2 = (float)0x3f000000u; // 2^-1
  const float k0 = i1 + x * (i2 - i1);
  floatint_t k;
  k.i = k0 >= (float)0x800000u ? k0 : 0;
  return k.f;
}

void tiling_callback(struct dt_iop_module_t *self, struct dt_dev_pixelpipe_iop_t *piece,
                     const dt_iop_roi_t *roi_in, const dt_iop_roi_t *roi_out,
                     struct dt_develop_tiling_t *tiling)
{
  dt_iop_denoiseprofile_params_t *d = (dt_iop_denoiseprofile_params_t *)piece->data;

  if(d->mode == MODE_NLMEANS)
  {
    const int P
<<<<<<< HEAD
        = ceilf(d->radius * fmin(roi_in->scale, 2.0f) / fmax(piece->iscale, 1.0f)); // pixel filter size
    const int K = ceilf(d->nbhood * fmin(roi_in->scale, 2.0f) / fmax(piece->iscale, 1.0f)); // nbhood
=======
        = ceilf(d->radius * fminf(roi_in->scale, 2.0f) / fmaxf(piece->iscale, 1.0f)); // pixel filter size
    const int K = ceilf(7 * fminf(roi_in->scale, 2.0f) / fmaxf(piece->iscale, 1.0f)); // nbhood
>>>>>>> 0cd1f259

    tiling->factor = 4.0f + 0.25f * NUM_BUCKETS; // in + out + (2 + NUM_BUCKETS * 0.25) tmp
    tiling->maxbuf = 1.0f;
    tiling->overhead = 0;
    tiling->overlap = P + K;
    tiling->xalign = 1;
    tiling->yalign = 1;
  }
  else
  {
    const int max_max_scale = 5; // hard limit
    int max_scale = 0;
    const float scale = roi_in->scale / piece->iscale;
    // largest desired filter on input buffer (20% of input dim)
    const float supp0
        = fminf(2 * (2u << (max_max_scale - 1)) + 1,
              fmaxf(piece->buf_in.height * piece->iscale, piece->buf_in.width * piece->iscale) * 0.2f);
    const float i0 = dt_log2f((supp0 - 1.0f) * .5f);
    for(; max_scale < max_max_scale; max_scale++)
    {
      // actual filter support on scaled buffer
      const float supp = 2 * (2u << max_scale) + 1;
      // approximates this filter size on unscaled input image:
      const float supp_in = supp * (1.0f / scale);
      const float i_in = dt_log2f((supp_in - 1) * .5f) - 1.0f;
      // i_in = max_scale .. .. .. 0
      const float t = 1.0f - (i_in + .5f) / i0;
      if(t < 0.0f) break;
    }

    const int max_filter_radius = (1u << max_scale); // 2 * 2^max_scale

    tiling->factor = 3.5f + max_scale; // in + out + tmp + reducebuffer + scale buffers
    tiling->maxbuf = 1.0f;
    tiling->overhead = 0;
    tiling->overlap = max_filter_radius;
    tiling->xalign = 1;
    tiling->yalign = 1;
  }

}

static inline void precondition(const float *const in, float *const buf, const int wd, const int ht,
                                const float a[3], const float b[3])
{
  const float sigma2_plus_3_8[3]
      = { (b[0] / a[0]) * (b[0] / a[0]) + 3.f / 8.f,
          (b[1] / a[1]) * (b[1] / a[1]) + 3.f / 8.f,
          (b[2] / a[2]) * (b[2] / a[2]) + 3.f / 8.f };

#ifdef _OPENMP
#pragma omp parallel for schedule(static) default(none) shared(a)
#endif
  for(int j = 0; j < ht; j++)
  {
    float *buf2 = buf + (size_t)4 * j * wd;
    const float *in2 = in + (size_t)4 * j * wd;
    for(int i = 0; i < wd; i++)
    {
      for(int c = 0; c < 3; c++)
      {
        const float d = fmaxf(0.0f, in2[c] / a[c] + sigma2_plus_3_8[c]);
        buf2[c] = d > 0.0f ? 2.0f * sqrtf(d) : 0.0f;
      }
      buf2 += 4;
      in2 += 4;
    }
  }
}

static inline void backtransform(float *const buf, const int wd, const int ht, const float a[3],
                                 const float b[3])
{
  const float sigma2_plus_1_8[3]
      = { (b[0] / a[0]) * (b[0] / a[0]) + 1.f / 8.f,
          (b[1] / a[1]) * (b[1] / a[1]) + 1.f / 8.f,
          (b[2] / a[2]) * (b[2] / a[2]) + 1.f / 8.f };

#ifdef _OPENMP
#pragma omp parallel for schedule(static) default(none) shared(a)
#endif
  for(int j = 0; j < ht; j++)
  {
    float *buf2 = buf + (size_t)4 * j * wd;
    for(int i = 0; i < wd; i++)
    {
      for(int c = 0; c < 3; c++)
      {
        const float x = buf2[c], x2 = x * x;
        // closed form approximation to unbiased inverse (input range was 0..200 for fit, not 0..1)
        if(x < .5f)
          buf2[c] = 0.0f;
        else
          buf2[c] = 1.f / 4.f * x2 + 1.f / 4.f * sqrtf(3.f / 2.f) / x - 11.f / 8.f / x2
                    + 5.f / 8.f * sqrtf(3.f / 2.f) / (x * x2) - sigma2_plus_1_8[c];
        // asymptotic form:
        // buf2[c] = fmaxf(0.0f, 1./4.*x*x - 1./8. - sigma2[c]);
        buf2[c] *= a[c];
      }
      buf2 += 4;
    }
  }
}

// =====================================================================================
// begin wavelet code:
// =====================================================================================

static inline float weight(const float *c1, const float *c2, const float inv_sigma2)
{
// return _mm_set1_ps(1.0f);
#if 1
  // 3d distance based on color
  float diff[4];
  for(int c = 0; c < 4; c++) diff[c] = c1[c] - c2[c];

  float sqr[4];
  for(int c = 0; c < 4; c++) sqr[c] = diff[c] * diff[c];

  const float dot = (sqr[0] + sqr[1] + sqr[2]) * inv_sigma2;
  const float var
      = 0.02f; // FIXME: this should ideally depend on the image before noise stabilizing transforms!
  const float off2 = 9.0f; // (3 sigma)^2
  return fast_mexp2f(MAX(0, dot * var - off2));
#endif
}

#if defined(__SSE__)
static inline __m128 weight_sse(const __m128 *c1, const __m128 *c2, const float inv_sigma2)
{
// return _mm_set1_ps(1.0f);
#if 1
  // 3d distance based on color
  __m128 diff = _mm_sub_ps(*c1, *c2);
  __m128 sqr = _mm_mul_ps(diff, diff);
  float *fsqr = (float *)&sqr;
  const float dot = (fsqr[0] + fsqr[1] + fsqr[2]) * inv_sigma2;
  const float var
      = 0.02f; // FIXME: this should ideally depend on the image before noise stabilizing transforms!
  const float off2 = 9.0f; // (3 sigma)^2
  return _mm_set1_ps(fast_mexp2f(MAX(0, dot * var - off2)));
#endif
}
#endif

#define SUM_PIXEL_CONTRIBUTION_COMMON(ii, jj)                                                                \
  do                                                                                                         \
  {                                                                                                          \
    const float f = filter[(ii)] * filter[(jj)];                                                             \
    const float wp = weight(px, px2, inv_sigma2);                                                            \
    const float w = f * wp;                                                                                  \
    float pd[4];                                                                                             \
    for(int c = 0; c < 4; c++) pd[c] = w * px2[c];                                                           \
    for(int c = 0; c < 4; c++) sum[c] += pd[c];                                                              \
    for(int c = 0; c < 4; c++) wgt[c] += w;                                                                  \
  } while(0)

#if defined(__SSE__)
#define SUM_PIXEL_CONTRIBUTION_COMMON_SSE(ii, jj)                                                            \
  do                                                                                                         \
  {                                                                                                          \
    const __m128 f = _mm_set1_ps(filter[(ii)] * filter[(jj)]);                                               \
    const __m128 wp = weight_sse(px, px2, inv_sigma2);                                                       \
    const __m128 w = _mm_mul_ps(f, wp);                                                                      \
    const __m128 pd = _mm_mul_ps(w, *px2);                                                                   \
    sum = _mm_add_ps(sum, pd);                                                                               \
    wgt = _mm_add_ps(wgt, w);                                                                                \
  } while(0)
#endif

#define SUM_PIXEL_CONTRIBUTION_WITH_TEST(ii, jj)                                                             \
  do                                                                                                         \
  {                                                                                                          \
    const int iii = (ii)-2;                                                                                  \
    const int jjj = (jj)-2;                                                                                  \
    int x = i + mult * iii;                                                                                  \
    int y = j + mult * jjj;                                                                                  \
                                                                                                             \
    if(x < 0) x = 0;                                                                                         \
    if(x >= width) x = width - 1;                                                                            \
    if(y < 0) y = 0;                                                                                         \
    if(y >= height) y = height - 1;                                                                          \
                                                                                                             \
    px2 = ((float *)in) + 4 * x + (size_t)4 * y * width;                                                     \
                                                                                                             \
    SUM_PIXEL_CONTRIBUTION_COMMON(ii, jj);                                                                   \
  } while(0)

#if defined(__SSE__)
#define SUM_PIXEL_CONTRIBUTION_WITH_TEST_SSE(ii, jj)                                                         \
  do                                                                                                         \
  {                                                                                                          \
    const int iii = (ii)-2;                                                                                  \
    const int jjj = (jj)-2;                                                                                  \
    int x = i + mult * iii;                                                                                  \
    int y = j + mult * jjj;                                                                                  \
                                                                                                             \
    if(x < 0) x = 0;                                                                                         \
    if(x >= width) x = width - 1;                                                                            \
    if(y < 0) y = 0;                                                                                         \
    if(y >= height) y = height - 1;                                                                          \
                                                                                                             \
    px2 = ((__m128 *)in) + x + (size_t)y * width;                                                            \
                                                                                                             \
    SUM_PIXEL_CONTRIBUTION_COMMON_SSE(ii, jj);                                                               \
  } while(0)
#endif

#define ROW_PROLOGUE                                                                                         \
  const float *px = ((float *)in) + (size_t)4 * j * width;                                                   \
  const float *px2;                                                                                          \
  float *pdetail = detail + (size_t)4 * j * width;                                                           \
  float *pcoarse = out + (size_t)4 * j * width;

#if defined(__SSE__)
#define ROW_PROLOGUE_SSE                                                                                     \
  const __m128 *px = ((__m128 *)in) + (size_t)j * width;                                                     \
  const __m128 *px2;                                                                                         \
  float *pdetail = detail + (size_t)4 * j * width;                                                           \
  float *pcoarse = out + (size_t)4 * j * width;
#endif

#define SUM_PIXEL_PROLOGUE                                                                                   \
  float sum[4] = { 0.0f, 0.0f, 0.0f, 0.0f };                                                                 \
  float wgt[4] = { 0.0f, 0.0f, 0.0f, 0.0f };

#if defined(__SSE__)
#define SUM_PIXEL_PROLOGUE_SSE                                                                               \
  __m128 sum = _mm_setzero_ps();                                                                             \
  __m128 wgt = _mm_setzero_ps();
#endif

#define SUM_PIXEL_EPILOGUE                                                                                   \
  for(int c = 0; c < 4; c++) sum[c] /= wgt[c];                                                               \
                                                                                                             \
  for(int c = 0; c < 4; c++) pdetail[c] = (px[c] - sum[c]);                                                  \
  for(int c = 0; c < 4; c++) pcoarse[c] = sum[c];                                                            \
  px += 4;                                                                                                   \
  pdetail += 4;                                                                                              \
  pcoarse += 4;

#if defined(__SSE__)
#define SUM_PIXEL_EPILOGUE_SSE                                                                               \
  sum = _mm_div_ps(sum, wgt);                                                                                \
                                                                                                             \
  _mm_stream_ps(pdetail, _mm_sub_ps(*px, sum));                                                              \
  _mm_stream_ps(pcoarse, sum);                                                                               \
  px++;                                                                                                      \
  pdetail += 4;                                                                                              \
  pcoarse += 4;
#endif

typedef void((*eaw_decompose_t)(float *const out, const float *const in, float *const detail, const int scale,
                                const float inv_sigma2, const int32_t width, const int32_t height));

static void eaw_decompose(float *const out, const float *const in, float *const detail, const int scale,
                          const float inv_sigma2, const int32_t width, const int32_t height)
{
  const int mult = 1u << scale;
  static const float filter[5] = { 1.0f / 16.0f, 4.0f / 16.0f, 6.0f / 16.0f, 4.0f / 16.0f, 1.0f / 16.0f };

/* The first "2*mult" lines use the macro with tests because the 5x5 kernel
 * requires nearest pixel interpolation for at least a pixel in the sum */
#ifdef _OPENMP
#pragma omp parallel for default(none) schedule(static)
#endif
  for(int j = 0; j < 2 * mult; j++)
  {
    ROW_PROLOGUE

    for(int i = 0; i < width; i++)
    {
      SUM_PIXEL_PROLOGUE
      for(int jj = 0; jj < 5; jj++)
      {
        for(int ii = 0; ii < 5; ii++)
        {
          SUM_PIXEL_CONTRIBUTION_WITH_TEST(ii, jj);
        }
      }
      SUM_PIXEL_EPILOGUE
    }
  }

#ifdef _OPENMP
#pragma omp parallel for default(none) schedule(static)
#endif
  for(int j = 2 * mult; j < height - 2 * mult; j++)
  {
    ROW_PROLOGUE

    /* The first "2*mult" pixels use the macro with tests because the 5x5 kernel
     * requires nearest pixel interpolation for at least a pixel in the sum */
    for(int i = 0; i < 2 * mult; i++)
    {
      SUM_PIXEL_PROLOGUE
      for(int jj = 0; jj < 5; jj++)
      {
        for(int ii = 0; ii < 5; ii++)
        {
          SUM_PIXEL_CONTRIBUTION_WITH_TEST(ii, jj);
        }
      }
      SUM_PIXEL_EPILOGUE
    }

    /* For pixels [2*mult, width-2*mult], we can safely use macro w/o tests
     * to avoid unneeded branching in the inner loops */
    for(int i = 2 * mult; i < width - 2 * mult; i++)
    {
      SUM_PIXEL_PROLOGUE
      px2 = ((float *)in) + (size_t)4 * (i - 2 * mult + (size_t)(j - 2 * mult) * width);
      for(int jj = 0; jj < 5; jj++)
      {
        for(int ii = 0; ii < 5; ii++)
        {
          SUM_PIXEL_CONTRIBUTION_COMMON(ii, jj);
          px2 += (size_t)4 * mult;
        }
        px2 += (size_t)4 * (width - 5) * mult;
      }
      SUM_PIXEL_EPILOGUE
    }

    /* Last two pixels in the row require a slow variant... blablabla */
    for(int i = width - 2 * mult; i < width; i++)
    {
      SUM_PIXEL_PROLOGUE
      for(int jj = 0; jj < 5; jj++)
      {
        for(int ii = 0; ii < 5; ii++)
        {
          SUM_PIXEL_CONTRIBUTION_WITH_TEST(ii, jj);
        }
      }
      SUM_PIXEL_EPILOGUE
    }
  }

/* The last "2*mult" lines use the macro with tests because the 5x5 kernel
 * requires nearest pixel interpolation for at least a pixel in the sum */
#ifdef _OPENMP
#pragma omp parallel for default(none) schedule(static)
#endif
  for(int j = height - 2 * mult; j < height; j++)
  {
    ROW_PROLOGUE

    for(int i = 0; i < width; i++)
    {
      SUM_PIXEL_PROLOGUE
      for(int jj = 0; jj < 5; jj++)
      {
        for(int ii = 0; ii < 5; ii++)
        {
          SUM_PIXEL_CONTRIBUTION_WITH_TEST(ii, jj);
        }
      }
      SUM_PIXEL_EPILOGUE
    }
  }
}

#undef SUM_PIXEL_CONTRIBUTION_COMMON
#undef SUM_PIXEL_CONTRIBUTION_WITH_TEST
#undef ROW_PROLOGUE
#undef SUM_PIXEL_PROLOGUE
#undef SUM_PIXEL_EPILOGUE

#if defined(__SSE2__)
static void eaw_decompose_sse(float *const out, const float *const in, float *const detail, const int scale,
                              const float inv_sigma2, const int32_t width, const int32_t height)
{
  const int mult = 1u << scale;
  static const float filter[5] = { 1.0f / 16.0f, 4.0f / 16.0f, 6.0f / 16.0f, 4.0f / 16.0f, 1.0f / 16.0f };

/* The first "2*mult" lines use the macro with tests because the 5x5 kernel
 * requires nearest pixel interpolation for at least a pixel in the sum */
#ifdef _OPENMP
#pragma omp parallel for default(none) schedule(static)
#endif
  for(int j = 0; j < 2 * mult; j++)
  {
    ROW_PROLOGUE_SSE

    for(int i = 0; i < width; i++)
    {
      SUM_PIXEL_PROLOGUE_SSE
      for(int jj = 0; jj < 5; jj++)
      {
        for(int ii = 0; ii < 5; ii++)
        {
          SUM_PIXEL_CONTRIBUTION_WITH_TEST_SSE(ii, jj);
        }
      }
      SUM_PIXEL_EPILOGUE_SSE
    }
  }

#ifdef _OPENMP
#pragma omp parallel for default(none) schedule(static)
#endif
  for(int j = 2 * mult; j < height - 2 * mult; j++)
  {
    ROW_PROLOGUE_SSE

    /* The first "2*mult" pixels use the macro with tests because the 5x5 kernel
     * requires nearest pixel interpolation for at least a pixel in the sum */
    for(int i = 0; i < 2 * mult; i++)
    {
      SUM_PIXEL_PROLOGUE_SSE
      for(int jj = 0; jj < 5; jj++)
      {
        for(int ii = 0; ii < 5; ii++)
        {
          SUM_PIXEL_CONTRIBUTION_WITH_TEST_SSE(ii, jj);
        }
      }
      SUM_PIXEL_EPILOGUE_SSE
    }

    /* For pixels [2*mult, width-2*mult], we can safely use macro w/o tests
     * to avoid unneeded branching in the inner loops */
    for(int i = 2 * mult; i < width - 2 * mult; i++)
    {
      SUM_PIXEL_PROLOGUE_SSE
      px2 = ((__m128 *)in) + i - 2 * mult + (size_t)(j - 2 * mult) * width;
      for(int jj = 0; jj < 5; jj++)
      {
        for(int ii = 0; ii < 5; ii++)
        {
          SUM_PIXEL_CONTRIBUTION_COMMON_SSE(ii, jj);
          px2 += mult;
        }
        px2 += (width - 5) * mult;
      }
      SUM_PIXEL_EPILOGUE_SSE
    }

    /* Last two pixels in the row require a slow variant... blablabla */
    for(int i = width - 2 * mult; i < width; i++)
    {
      SUM_PIXEL_PROLOGUE_SSE
      for(int jj = 0; jj < 5; jj++)
      {
        for(int ii = 0; ii < 5; ii++)
        {
          SUM_PIXEL_CONTRIBUTION_WITH_TEST_SSE(ii, jj);
        }
      }
      SUM_PIXEL_EPILOGUE_SSE
    }
  }

/* The last "2*mult" lines use the macro with tests because the 5x5 kernel
 * requires nearest pixel interpolation for at least a pixel in the sum */
#ifdef _OPENMP
#pragma omp parallel for default(none) schedule(static)
#endif
  for(int j = height - 2 * mult; j < height; j++)
  {
    ROW_PROLOGUE_SSE

    for(int i = 0; i < width; i++)
    {
      SUM_PIXEL_PROLOGUE_SSE
      for(int jj = 0; jj < 5; jj++)
      {
        for(int ii = 0; ii < 5; ii++)
        {
          SUM_PIXEL_CONTRIBUTION_WITH_TEST_SSE(ii, jj);
        }
      }
      SUM_PIXEL_EPILOGUE_SSE
    }
  }

  _mm_sfence();
}

#undef SUM_PIXEL_CONTRIBUTION_COMMON_SSE
#undef SUM_PIXEL_CONTRIBUTION_WITH_TEST_SSE
#undef ROW_PROLOGUE_SSE
#undef SUM_PIXEL_PROLOGUE_SSE
#undef SUM_PIXEL_EPILOGUE_SSE
#endif

typedef void((*eaw_synthesize_t)(float *const out, const float *const in, const float *const detail,
                                 const float *thrsf, const float *boostf, const int32_t width,
                                 const int32_t height));

static void eaw_synthesize(float *const out, const float *const in, const float *const detail,
                           const float *thrsf, const float *boostf, const int32_t width, const int32_t height)
{
  const float threshold[4] = { thrsf[0], thrsf[1], thrsf[2], thrsf[3] };
  const float boost[4] = { boostf[0], boostf[1], boostf[2], boostf[3] };

#ifdef _OPENMP
#pragma omp parallel for SIMD() default(none) schedule(static) collapse(2)
#endif
  for(size_t k = 0; k < (size_t)4 * width * height; k += 4)
  {
    for(size_t c = 0; c < 4; c++)
    {
      const float absamt = MAX(0.0f, (fabsf(detail[k + c]) - threshold[c]));
      const float amount = copysignf(absamt, detail[k + c]);
      out[k + c] = in[k + c] + (boost[c] * amount);
    }
  }
}

#if defined(__SSE2__)
static void eaw_synthesize_sse2(float *const out, const float *const in, const float *const detail,
                                const float *thrsf, const float *boostf, const int32_t width,
                                const int32_t height)
{
  const __m128 threshold = _mm_set_ps(thrsf[3], thrsf[2], thrsf[1], thrsf[0]);
  const __m128 boost = _mm_set_ps(boostf[3], boostf[2], boostf[1], boostf[0]);

#ifdef _OPENMP
#pragma omp parallel for default(none) schedule(static)
#endif
  for(int j = 0; j < height; j++)
  {
    // TODO: prefetch? _mm_prefetch()
    const __m128 *pin = (__m128 *)in + (size_t)j * width;
    __m128 *pdetail = (__m128 *)detail + (size_t)j * width;
    float *pout = out + (size_t)4 * j * width;
    for(int i = 0; i < width; i++)
    {
#if 1
      const __m128i maski = _mm_set1_epi32(0x80000000u);
      const __m128 *mask = (__m128 *)&maski;
      const __m128 absamt
          = _mm_max_ps(_mm_setzero_ps(), _mm_sub_ps(_mm_andnot_ps(*mask, *pdetail), threshold));
      const __m128 amount = _mm_or_ps(_mm_and_ps(*pdetail, *mask), absamt);
      _mm_stream_ps(pout, _mm_add_ps(*pin, _mm_mul_ps(boost, amount)));
#endif
      // _mm_stream_ps(pout, _mm_add_ps(*pin, *pdetail));
      pdetail++;
      pin++;
      pout += 4;
    }
  }
  _mm_sfence();
}
#endif

// =====================================================================================

static void process_wavelets(struct dt_iop_module_t *self, dt_dev_pixelpipe_iop_t *piece,
                             const void *const ivoid, void *const ovoid, const dt_iop_roi_t *const roi_in,
                             const dt_iop_roi_t *const roi_out, const eaw_decompose_t decompose,
                             const eaw_synthesize_t synthesize)
{
  // this is called for preview and full pipe separately, each with its own pixelpipe piece.
  // get our data struct:
  dt_iop_denoiseprofile_data_t *d = (dt_iop_denoiseprofile_data_t *)piece->data;

#define MAX_MAX_SCALE DT_IOP_DENOISE_PROFILE_BANDS // hard limit

  int max_scale = 0;
  const float in_scale = roi_in->scale / piece->iscale;
  // largest desired filter on input buffer (20% of input dim)
  const float supp0 = MIN(2 * (2u << (MAX_MAX_SCALE - 1)) + 1,
                          MAX(piece->buf_in.height * piece->iscale, piece->buf_in.width * piece->iscale) * 0.2f);
  const float i0 = dt_log2f((supp0 - 1.0f) * .5f);
  for(; max_scale < MAX_MAX_SCALE; max_scale++)
  {
    // actual filter support on scaled buffer
    const float supp = 2 * (2u << max_scale) + 1;
    // approximates this filter size on unscaled input image:
    const float supp_in = supp * (1.0f / in_scale);
    const float i_in = dt_log2f((supp_in - 1) * .5f) - 1.0f;
    // i_in = max_scale .. .. .. 0
    const float t = 1.0f - (i_in + .5f) / i0;
    if(t < 0.0f) break;
  }

  const int width = roi_in->width, height = roi_in->height;
  const size_t npixels = (size_t)width*height;

  // corner case of extremely small image. this is not really likely to happen but would cause issues later
  // when we divide by (n-1). so let's be prepared
  if(npixels < 2)
  {
    memcpy(ovoid, ivoid, npixels * 4 * sizeof(float));
    return;
  }

  float *buf[MAX_MAX_SCALE];
  float *tmp = NULL;
  float *buf1 = NULL, *buf2 = NULL;
  for(int k = 0; k < max_scale; k++)
    buf[k] = dt_alloc_align(64, (size_t)4 * sizeof(float) * npixels);
  tmp = dt_alloc_align(64, (size_t)4 * sizeof(float) * npixels);

  const float wb[3] = { // twice as many samples in green channel:
                        2.0f * piece->pipe->dsc.processed_maximum[0] * d->strength * (in_scale * in_scale),
                        piece->pipe->dsc.processed_maximum[1] * d->strength * (in_scale * in_scale),
                        2.0f * piece->pipe->dsc.processed_maximum[2] * d->strength * (in_scale * in_scale)
  };
  // only use green channel + wb for now:
  const float aa[3] = { d->a[1] * wb[0], d->a[1] * wb[1], d->a[1] * wb[2] };
  const float bb[3] = { d->b[1] * wb[0], d->b[1] * wb[1], d->b[1] * wb[2] };


  precondition((float *)ivoid, (float *)ovoid, width, height, aa, bb);

#if 0 // DEBUG: see what variance we have after transform
  if(piece->pipe->type != DT_DEV_PIXELPIPE_PREVIEW)
  {
    const int n = width*height;
    FILE *f = g_fopen("/tmp/transformed.pfm", "wb");
    fprintf(f, "PF\n%d %d\n-1.0\n", width, height);
    for(int k=0; k<n; k++)
      fwrite(((float*)ovoid)+4*k, sizeof(float), 3, f);
    fclose(f);
  }
#endif

  buf1 = (float *)ovoid;
  buf2 = tmp;

  for(int scale = 0; scale < max_scale; scale++)
  {
    const float sigma = 1.0f;
    const float varf = sqrtf(2.0f + 2.0f * 4.0f * 4.0f + 6.0f * 6.0f) / 16.0f; // about 0.5
    const float sigma_band = powf(varf, scale) * sigma;
    decompose(buf2, buf1, buf[scale], scale, 1.0f / (sigma_band * sigma_band), width, height);
// DEBUG: clean out temporary memory:
// memset(buf1, 0, sizeof(float)*4*width*height);
#if 0 // DEBUG: print wavelet scales:
    if(piece->pipe->type != DT_DEV_PIXELPIPE_PREVIEW)
    {
      char filename[512];
      snprintf(filename, sizeof(filename), "/tmp/coarse_%d.pfm", scale);
      FILE *f = g_fopen(filename, "wb");
      fprintf(f, "PF\n%d %d\n-1.0\n", width, height);
      for(size_t k = 0; k < npixels; k++)
        fwrite(buf2+4*k, sizeof(float), 3, f);
      fclose(f);
      snprintf(filename, sizeof(filename), "/tmp/detail_%d.pfm", scale);
      f = g_fopen(filename, "wb");
      fprintf(f, "PF\n%d %d\n-1.0\n", width, height);
      for(size_t k = 0; k < npixels; k++)
        fwrite(buf[scale]+4*k, sizeof(float), 3, f);
      fclose(f);
    }
#endif
    float *buf3 = buf2;
    buf2 = buf1;
    buf1 = buf3;
  }

  // now do everything backwards, so the result will end up in *ovoid
  for(int scale = max_scale - 1; scale >= 0; scale--)
  {
#if 1
    // variance stabilizing transform maps sigma to unity.
    const float sigma = 1.0f;
    // it is then transformed by wavelet scales via the 5 tap a-trous filter:
    const float varf = sqrtf(2.0f + 2.0f * 4.0f * 4.0f + 6.0f * 6.0f) / 16.0f; // about 0.5
    const float sigma_band = powf(varf, scale) * sigma;
    // determine thrs as bayesshrink
    // TODO: parallelize!
    float sum_y2[3] = { 0.0f };
    for(size_t k = 0; k < npixels; k++)
      for(int c = 0; c < 3; c++) sum_y2[c] += buf[scale][4 * k + c] * buf[scale][4 * k + c];

    const float sb2 = sigma_band * sigma_band;
    const float var_y[3] = { sum_y2[0] / (npixels - 1.0f), sum_y2[1] / (npixels - 1.0f), sum_y2[2] / (npixels - 1.0f) };
    const float std_x[3] = { sqrtf(MAX(1e-6f, var_y[0] - sb2)), sqrtf(MAX(1e-6f, var_y[1] - sb2)),
                             sqrtf(MAX(1e-6f, var_y[2] - sb2)) };
    // add 8.0 here because it seemed a little weak
    float adjt[3] = { 8.0f, 8.0f, 8.0f };

    int offset_scale = DT_IOP_DENOISE_PROFILE_BANDS - max_scale;
    // current scale number is scale+offset_scale
    // for instance, largest scale is DT_IOP_DENOISE_PROFILE_BANDS
    // max_scale only indicates the number of scales to process at THIS
    // zoom level, it does NOT corresponds to the the maximum number of scales.
    // in other words, max_scale is the maximum number of VISIBLE scales.
    // That is why we have this "scale+offset_scale"
    float band_force_exp_2
        = d->force[DT_DENOISE_PROFILE_ALL][DT_IOP_DENOISE_PROFILE_BANDS - (scale + offset_scale + 1)];
    band_force_exp_2 *= band_force_exp_2;
    band_force_exp_2 *= 4; // scale to [0,4]. 1 is the neutral curve point
    for(int ch = 0; ch < 3; ch++)
    {
      adjt[ch] *= band_force_exp_2;
    }
    band_force_exp_2 = d->force[DT_DENOISE_PROFILE_R][DT_IOP_DENOISE_PROFILE_BANDS - (scale + offset_scale + 1)];
    band_force_exp_2 *= band_force_exp_2;
    band_force_exp_2 *= 4; // scale to [0,4]. 1 is the neutral curve point
    adjt[0] *= band_force_exp_2;
    band_force_exp_2 = d->force[DT_DENOISE_PROFILE_G][DT_IOP_DENOISE_PROFILE_BANDS - (scale + offset_scale + 1)];
    band_force_exp_2 *= band_force_exp_2;
    band_force_exp_2 *= 4; // scale to [0,4]. 1 is the neutral curve point
    adjt[1] *= band_force_exp_2;
    band_force_exp_2 = d->force[DT_DENOISE_PROFILE_B][DT_IOP_DENOISE_PROFILE_BANDS - (scale + offset_scale + 1)];
    band_force_exp_2 *= band_force_exp_2;
    band_force_exp_2 *= 4; // scale to [0,4]. 1 is the neutral curve point
    adjt[2] *= band_force_exp_2;

    const float thrs[4] = { adjt[0] * sb2 / std_x[0], adjt[1] * sb2 / std_x[1], adjt[2] * sb2 / std_x[2], 0.0f };
// const float std = (std_x[0] + std_x[1] + std_x[2])/3.0f;
// const float thrs[4] = { adjt*sigma*sigma/std, adjt*sigma*sigma/std, adjt*sigma*sigma/std, 0.0f};
// fprintf(stderr, "scale %d thrs %f %f %f = %f / %f %f %f \n", scale, thrs[0], thrs[1], thrs[2], sb2,
// std_x[0], std_x[1], std_x[2]);
#endif
    const float boost[4] = { 1.0f, 1.0f, 1.0f, 1.0f };
    // const float thrs[4] = { 0.0, 0.0, 0.0, 0.0 };
    synthesize(buf2, buf1, buf[scale], thrs, boost, width, height);
    // DEBUG: clean out temporary memory:
    // memset(buf1, 0, sizeof(float)*4*width*height);

    float *buf3 = buf2;
    buf2 = buf1;
    buf1 = buf3;
  }

  backtransform((float *)ovoid, width, height, aa, bb);

  for(int k = 0; k < max_scale; k++) dt_free_align(buf[k]);
  dt_free_align(tmp);

  if(piece->pipe->mask_display & DT_DEV_PIXELPIPE_DISPLAY_MASK) dt_iop_alpha_copy(ivoid, ovoid, width, height);

#undef MAX_MAX_SCALE
}

static void process_nlmeans(struct dt_iop_module_t *self, dt_dev_pixelpipe_iop_t *piece,
                            const void *const ivoid, void *const ovoid, const dt_iop_roi_t *const roi_in,
                            const dt_iop_roi_t *const roi_out)
{
  // this is called for preview and full pipe separately, each with its own pixelpipe piece.
  // get our data struct:
  const dt_iop_denoiseprofile_data_t *const d = piece->data;

  const int ch = piece->colors;

  // TODO: fixed K to use adaptive size trading variance and bias!
  // adjust to zoom size:
  const float scale = fminf(roi_in->scale, 2.0f) / fmaxf(piece->iscale, 1.0f);
  const int P = ceilf(d->radius * scale); // pixel filter size
  const int K = ceilf(d->nbhood * scale); // nbhood

  // P == 0 : this will degenerate to a (fast) bilateral filter.

  float *Sa = dt_alloc_align(64, (size_t)sizeof(float) * roi_out->width * dt_get_num_threads());
  // we want to sum up weights in col[3], so need to init to 0:
  memset(ovoid, 0x0, (size_t)sizeof(float) * roi_out->width * roi_out->height * 4);
  float *in = dt_alloc_align(64, (size_t)4 * sizeof(float) * roi_in->width * roi_in->height);

  const float wb[3] = { piece->pipe->dsc.processed_maximum[0] * d->strength * (scale * scale),
                        piece->pipe->dsc.processed_maximum[1] * d->strength * (scale * scale),
                        piece->pipe->dsc.processed_maximum[2] * d->strength * (scale * scale) };
  const float aa[3] = { d->a[1] * wb[0], d->a[1] * wb[1], d->a[1] * wb[2] };
  const float bb[3] = { d->b[1] * wb[0], d->b[1] * wb[1], d->b[1] * wb[2] };
  precondition((float *)ivoid, in, roi_in->width, roi_in->height, aa, bb);

  // for each shift vector
  for(int kj = -K; kj <= K; kj++)
  {
    for(int ki = -K; ki <= K; ki++)
    {
      // TODO: adaptive K tests here!
      // TODO: expf eval for real bilateral experience :)

      int inited_slide = 0;
// don't construct summed area tables but use sliding window! (applies to cpu version res < 1k only, or else
// we will add up errors)
// do this in parallel with a little threading overhead. could parallelize the outer loops with a bit more
// memory
#ifdef _OPENMP
#pragma omp parallel for schedule(static) default(none) firstprivate(inited_slide) shared(kj, ki, in, Sa)
#endif
      for(int j = 0; j < roi_out->height; j++)
      {
        if(j + kj < 0 || j + kj >= roi_out->height) continue;
        float *S = Sa + dt_get_thread_num() * roi_out->width;
        const float *ins = in + 4l * ((size_t)roi_in->width * (j + kj) + ki);
        float *out = ((float *)ovoid) + (size_t)4 * roi_out->width * j;

        const int Pm = MIN(MIN(P, j + kj), j);
        const int PM = MIN(MIN(P, roi_out->height - 1 - j - kj), roi_out->height - 1 - j);
        // first line of every thread
        // TODO: also every once in a while to assert numerical precision!
        if(!inited_slide)
        {
          // sum up a line
          memset(S, 0x0, sizeof(float) * roi_out->width);
          for(int jj = -Pm; jj <= PM; jj++)
          {
            int i = MAX(0, -ki);
            float *s = S + i;
            const float *inp = in + 4 * i + (size_t)4 * roi_in->width * (j + jj);
            const float *inps = in + 4 * i + 4l * ((size_t)roi_in->width * (j + jj + kj) + ki);
            const int last = roi_out->width + MIN(0, -ki);
            for(; i < last; i++, inp += 4, inps += 4, s++)
            {
              for(int k = 0; k < 3; k++) s[0] += (inp[k] - inps[k]) * (inp[k] - inps[k]);
            }
          }
          // only reuse this if we had a full stripe
          if(Pm == P && PM == P) inited_slide = 1;
        }

        // sliding window for this line:
        float *s = S;
        float slide = 0.0f;
        // sum up the first -P..P
        for(int i = 0; i < 2 * P + 1; i++) slide += s[i];
        for(int i = 0; i < roi_out->width; i++, s++, ins += 4, out += 4)
        {
          // FIXME: the comment above is actually relevant even for 1000 px width already.
          // XXX    numerical precision will not forgive us:
          if(i - P > 0 && i + P < roi_out->width) slide += s[P] - s[-P - 1];
          if(i + ki >= 0 && i + ki < roi_out->width)
          {
            // TODO: could put that outside the loop.
            // DEBUG XXX bring back to computable range:
            const float norm = .015f / (2 * P + 1);
            const float iv[4] = { ins[0], ins[1], ins[2], 1.0f };
#if defined(_OPENMP) && defined(OPENMP_SIMD_)
#pragma omp SIMD()
#endif
            for(size_t c = 0; c < 4; c++)
            {
              out[c] += iv[c] * fast_mexp2f(fmaxf(0.0f, slide * norm - 2.0f));
            }
          }
        }
        if(inited_slide && j + P + 1 + MAX(0, kj) < roi_out->height)
        {
          // sliding window in j direction:
          int i = MAX(0, -ki);
          s = S + i;
          const float *inp = in + 4 * i + 4l * (size_t)roi_in->width * (j + P + 1);
          const float *inps = in + 4 * i + 4l * ((size_t)roi_in->width * (j + P + 1 + kj) + ki);
          const float *inm = in + 4 * i + 4l * (size_t)roi_in->width * (j - P);
          const float *inms = in + 4 * i + 4l * ((size_t)roi_in->width * (j - P + kj) + ki);
          const int last = roi_out->width + MIN(0, -ki);
          for(; i < last; i++, inp += 4, inps += 4, inm += 4, inms += 4, s++)
          {
            float stmp = s[0];
            for(int k = 0; k < 3; k++)
              stmp += ((inp[k] - inps[k]) * (inp[k] - inps[k]) - (inm[k] - inms[k]) * (inm[k] - inms[k]));
            s[0] = stmp;
          }
        }
        else
          inited_slide = 0;
      }
    }
  }

  float *const out = ((float *const)ovoid);

// normalize
#ifdef _OPENMP
#pragma omp parallel for default(none) schedule(static)
#endif
  for(size_t k = 0; k < (size_t)ch * roi_out->width * roi_out->height; k += ch)
  {
    if(out[k + 3] <= 0.0f) continue;
    for(size_t c = 0; c < 4; c++)
    {
      out[k + c] *= (1.0f / out[k + 3]);
    }
  }

  // free shared tmp memory:
  dt_free_align(Sa);
  dt_free_align(in);
  backtransform((float *)ovoid, roi_in->width, roi_in->height, aa, bb);

  if(piece->pipe->mask_display & DT_DEV_PIXELPIPE_DISPLAY_MASK) dt_iop_alpha_copy(ivoid, ovoid, roi_out->width, roi_out->height);
}

#if defined(__SSE2__)
static void process_nlmeans_sse(struct dt_iop_module_t *self, dt_dev_pixelpipe_iop_t *piece,
                                const void *const ivoid, void *const ovoid, const dt_iop_roi_t *const roi_in,
                                const dt_iop_roi_t *const roi_out)
{
  // this is called for preview and full pipe separately, each with its own pixelpipe piece.
  // get our data struct:
  dt_iop_denoiseprofile_params_t *d = (dt_iop_denoiseprofile_params_t *)piece->data;

  // adjust to zoom size:
  const float scale = fminf(roi_in->scale, 2.0f) / fmaxf(piece->iscale, 1.0f);
  const int P = ceilf(d->radius * scale); // pixel filter size
  const int K = ceilf(d->nbhood * scale); // nbhood

  // P == 0 : this will degenerate to a (fast) bilateral filter.

  float *Sa = dt_alloc_align(64, (size_t)sizeof(float) * roi_out->width * dt_get_num_threads());
  // we want to sum up weights in col[3], so need to init to 0:
  memset(ovoid, 0x0, (size_t)sizeof(float) * roi_out->width * roi_out->height * 4);
  float *in = dt_alloc_align(64, (size_t)4 * sizeof(float) * roi_in->width * roi_in->height);

  const float wb[3] = { piece->pipe->dsc.processed_maximum[0] * d->strength * (scale * scale),
                        piece->pipe->dsc.processed_maximum[1] * d->strength * (scale * scale),
                        piece->pipe->dsc.processed_maximum[2] * d->strength * (scale * scale) };
  const float aa[3] = { d->a[1] * wb[0], d->a[1] * wb[1], d->a[1] * wb[2] };
  const float bb[3] = { d->b[1] * wb[0], d->b[1] * wb[1], d->b[1] * wb[2] };
  precondition((float *)ivoid, in, roi_in->width, roi_in->height, aa, bb);

  // for each shift vector
  for(int kj = -K; kj <= K; kj++)
  {
    for(int ki = -K; ki <= K; ki++)
    {
      int inited_slide = 0;
// don't construct summed area tables but use sliding window! (applies to cpu version res < 1k only, or else
// we will add up errors)
// do this in parallel with a little threading overhead. could parallelize the outer loops with a bit more
// memory
#ifdef _OPENMP
#pragma omp parallel for schedule(static) default(none) firstprivate(inited_slide) shared(kj, ki, in, Sa)
#endif
      for(int j = 0; j < roi_out->height; j++)
      {
        if(j + kj < 0 || j + kj >= roi_out->height) continue;
        float *S = Sa + dt_get_thread_num() * roi_out->width;
        const float *ins = in + 4l * ((size_t)roi_in->width * (j + kj) + ki);
        float *out = ((float *)ovoid) + (size_t)4 * roi_out->width * j;

        const int Pm = MIN(MIN(P, j + kj), j);
        const int PM = MIN(MIN(P, roi_out->height - 1 - j - kj), roi_out->height - 1 - j);
        // first line of every thread
        // TODO: also every once in a while to assert numerical precision!
        if(!inited_slide)
        {
          // sum up a line
          memset(S, 0x0, sizeof(float) * roi_out->width);
          for(int jj = -Pm; jj <= PM; jj++)
          {
            int i = MAX(0, -ki);
            float *s = S + i;
            const float *inp = in + 4 * i + (size_t)4 * roi_in->width * (j + jj);
            const float *inps = in + 4 * i + 4l * ((size_t)roi_in->width * (j + jj + kj) + ki);
            const int last = roi_out->width + MIN(0, -ki);
            for(; i < last; i++, inp += 4, inps += 4, s++)
            {
              for(int k = 0; k < 3; k++) s[0] += (inp[k] - inps[k]) * (inp[k] - inps[k]);
            }
          }
          // only reuse this if we had a full stripe
          if(Pm == P && PM == P) inited_slide = 1;
        }

        // sliding window for this line:
        float *s = S;
        float slide = 0.0f;
        // sum up the first -P..P
        for(int i = 0; i < 2 * P + 1; i++) slide += s[i];
        for(int i = 0; i < roi_out->width; i++)
        {
          // FIXME: the comment above is actually relevant even for 1000 px width already.
          // XXX    numerical precision will not forgive us:
          if(i - P > 0 && i + P < roi_out->width) slide += s[P] - s[-P - 1];
          if(i + ki >= 0 && i + ki < roi_out->width)
          {
            // TODO: could put that outside the loop.
            // DEBUG XXX bring back to computable range:
            const float norm = .015f / (2 * P + 1);
            const __m128 iv = { ins[0], ins[1], ins[2], 1.0f };
            _mm_store_ps(out,
                         _mm_load_ps(out) + iv * _mm_set1_ps(fast_mexp2f(fmaxf(0.0f, slide * norm - 2.0f))));
            // _mm_store_ps(out, _mm_load_ps(out) + iv * _mm_set1_ps(fast_mexp2f(fmaxf(0.0f, slide*norm))));
          }
          s++;
          ins += 4;
          out += 4;
        }
        if(inited_slide && j + P + 1 + MAX(0, kj) < roi_out->height)
        {
          // sliding window in j direction:
          int i = MAX(0, -ki);
          s = S + i;
          const float *inp = in + 4 * i + 4l * (size_t)roi_in->width * (j + P + 1);
          const float *inps = in + 4 * i + 4l * ((size_t)roi_in->width * (j + P + 1 + kj) + ki);
          const float *inm = in + 4 * i + 4l * (size_t)roi_in->width * (j - P);
          const float *inms = in + 4 * i + 4l * ((size_t)roi_in->width * (j - P + kj) + ki);
          const int last = roi_out->width + MIN(0, -ki);
          for(; ((intptr_t)s & 0xf) != 0 && i < last; i++, inp += 4, inps += 4, inm += 4, inms += 4, s++)
          {
            float stmp = s[0];
            for(int k = 0; k < 3; k++)
              stmp += ((inp[k] - inps[k]) * (inp[k] - inps[k]) - (inm[k] - inms[k]) * (inm[k] - inms[k]));
            s[0] = stmp;
          }
          /* Process most of the line 4 pixels at a time */
          for(; i < last - 4; i += 4, inp += 16, inps += 16, inm += 16, inms += 16, s += 4)
          {
            __m128 sv = _mm_load_ps(s);
            const __m128 inp1 = _mm_sub_ps(_mm_load_ps(inp), _mm_load_ps(inps));
            const __m128 inp2 = _mm_sub_ps(_mm_load_ps(inp + 4), _mm_load_ps(inps + 4));
            const __m128 inp3 = _mm_sub_ps(_mm_load_ps(inp + 8), _mm_load_ps(inps + 8));
            const __m128 inp4 = _mm_sub_ps(_mm_load_ps(inp + 12), _mm_load_ps(inps + 12));

            const __m128 inp12lo = _mm_unpacklo_ps(inp1, inp2);
            const __m128 inp34lo = _mm_unpacklo_ps(inp3, inp4);
            const __m128 inp12hi = _mm_unpackhi_ps(inp1, inp2);
            const __m128 inp34hi = _mm_unpackhi_ps(inp3, inp4);

            const __m128 inpv0 = _mm_movelh_ps(inp12lo, inp34lo);
            sv += inpv0 * inpv0;

            const __m128 inpv1 = _mm_movehl_ps(inp34lo, inp12lo);
            sv += inpv1 * inpv1;

            const __m128 inpv2 = _mm_movelh_ps(inp12hi, inp34hi);
            sv += inpv2 * inpv2;

            const __m128 inm1 = _mm_sub_ps(_mm_load_ps(inm), _mm_load_ps(inms));
            const __m128 inm2 = _mm_sub_ps(_mm_load_ps(inm + 4), _mm_load_ps(inms + 4));
            const __m128 inm3 = _mm_sub_ps(_mm_load_ps(inm + 8), _mm_load_ps(inms + 8));
            const __m128 inm4 = _mm_sub_ps(_mm_load_ps(inm + 12), _mm_load_ps(inms + 12));

            const __m128 inm12lo = _mm_unpacklo_ps(inm1, inm2);
            const __m128 inm34lo = _mm_unpacklo_ps(inm3, inm4);
            const __m128 inm12hi = _mm_unpackhi_ps(inm1, inm2);
            const __m128 inm34hi = _mm_unpackhi_ps(inm3, inm4);

            const __m128 inmv0 = _mm_movelh_ps(inm12lo, inm34lo);
            sv -= inmv0 * inmv0;

            const __m128 inmv1 = _mm_movehl_ps(inm34lo, inm12lo);
            sv -= inmv1 * inmv1;

            const __m128 inmv2 = _mm_movelh_ps(inm12hi, inm34hi);
            sv -= inmv2 * inmv2;

            _mm_store_ps(s, sv);
          }
          for(; i < last; i++, inp += 4, inps += 4, inm += 4, inms += 4, s++)
          {
            float stmp = s[0];
            for(int k = 0; k < 3; k++)
              stmp += ((inp[k] - inps[k]) * (inp[k] - inps[k]) - (inm[k] - inms[k]) * (inm[k] - inms[k]));
            s[0] = stmp;
          }
        }
        else
          inited_slide = 0;
      }
    }
  }
// normalize
#ifdef _OPENMP
#pragma omp parallel for default(none) schedule(static) shared(d)
#endif
  for(int j = 0; j < roi_out->height; j++)
  {
    float *out = ((float *)ovoid) + (size_t)4 * roi_out->width * j;
    for(int i = 0; i < roi_out->width; i++)
    {
      if(out[3] > 0.0f) _mm_store_ps(out, _mm_mul_ps(_mm_load_ps(out), _mm_set1_ps(1.0f / out[3])));
      // DEBUG show weights
      // _mm_store_ps(out, _mm_set1_ps(1.0f/out[3]));
      out += 4;
    }
  }
  // free shared tmp memory:
  dt_free_align(Sa);
  dt_free_align(in);
  backtransform((float *)ovoid, roi_in->width, roi_in->height, aa, bb);

  if(piece->pipe->mask_display & DT_DEV_PIXELPIPE_DISPLAY_MASK) dt_iop_alpha_copy(ivoid, ovoid, roi_out->width, roi_out->height);
}
#endif

#ifdef HAVE_OPENCL
static int bucket_next(unsigned int *state, unsigned int max)
{
  unsigned int current = *state;
  unsigned int next = (current >= max - 1 ? 0 : current + 1);

  *state = next;

  return next;
}

static int process_nlmeans_cl(struct dt_iop_module_t *self, dt_dev_pixelpipe_iop_t *piece, cl_mem dev_in,
                              cl_mem dev_out, const dt_iop_roi_t *const roi_in,
                              const dt_iop_roi_t *const roi_out)
{
  dt_iop_denoiseprofile_params_t *d = (dt_iop_denoiseprofile_params_t *)piece->data;
  dt_iop_denoiseprofile_global_data_t *gd = (dt_iop_denoiseprofile_global_data_t *)self->data;

  const int devid = piece->pipe->devid;
  const int width = roi_in->width;
  const int height = roi_in->height;

  cl_mem dev_tmp = NULL;
  cl_mem dev_U2 = NULL;
  cl_mem dev_U4 = NULL;
  cl_mem dev_U4_t = NULL;
  cl_mem dev_U4_tt = NULL;

  unsigned int state = 0;
  cl_mem buckets[NUM_BUCKETS] = { NULL };


  cl_int err = -999;

  const float scale = fminf(roi_in->scale, 2.0f) / fmaxf(piece->iscale, 1.0f);
  const int P = ceilf(d->radius * scale); // pixel filter size
  const int K = ceilf(d->nbhood * scale); // nbhood
  const float norm = 0.015f / (2 * P + 1);


  const float wb[4] = { piece->pipe->dsc.processed_maximum[0] * d->strength * (scale * scale),
                        piece->pipe->dsc.processed_maximum[1] * d->strength * (scale * scale),
                        piece->pipe->dsc.processed_maximum[2] * d->strength * (scale * scale), 0.0f };
  const float aa[4] = { d->a[1] * wb[0], d->a[1] * wb[1], d->a[1] * wb[2], 1.0f };
  const float bb[4] = { d->b[1] * wb[0], d->b[1] * wb[1], d->b[1] * wb[2], 1.0f };
  const float sigma2[4] = { (bb[0] / aa[0]) * (bb[0] / aa[0]), (bb[1] / aa[1]) * (bb[1] / aa[1]),
                            (bb[2] / aa[2]) * (bb[2] / aa[2]), 0.0f };

  dev_tmp = dt_opencl_alloc_device(devid, width, height, 4 * sizeof(float));
  if(dev_tmp == NULL) goto error;

  dev_U2 = dt_opencl_alloc_device_buffer(devid, (size_t)width * height * 4 * sizeof(float));
  if(dev_U2 == NULL) goto error;

  for(int k = 0; k < NUM_BUCKETS; k++)
  {
    buckets[k] = dt_opencl_alloc_device_buffer(devid, (size_t)width * height * sizeof(float));
    if(buckets[k] == NULL) goto error;
  }

  int hblocksize;
  dt_opencl_local_buffer_t hlocopt
    = (dt_opencl_local_buffer_t){ .xoffset = 2 * P, .xfactor = 1, .yoffset = 0, .yfactor = 1,
                                  .cellsize = sizeof(float), .overhead = 0,
                                  .sizex = 1u << 16, .sizey = 1 };

  if(dt_opencl_local_buffer_opt(devid, gd->kernel_denoiseprofile_horiz, &hlocopt))
    hblocksize = hlocopt.sizex;
  else
    hblocksize = 1;

  int vblocksize;
  dt_opencl_local_buffer_t vlocopt
    = (dt_opencl_local_buffer_t){ .xoffset = 1, .xfactor = 1, .yoffset = 2 * P, .yfactor = 1,
                                  .cellsize = sizeof(float), .overhead = 0,
                                  .sizex = 1, .sizey = 1u << 16 };

  if(dt_opencl_local_buffer_opt(devid, gd->kernel_denoiseprofile_vert, &vlocopt))
    vblocksize = vlocopt.sizey;
  else
    vblocksize = 1;


  const size_t bwidth = ROUNDUP(width, hblocksize);
  const size_t bheight = ROUNDUP(height, vblocksize);

  const size_t sizes[] = { ROUNDUPWD(width), ROUNDUPHT(height), 1 };
  size_t sizesl[3];
  size_t local[3];

  dt_opencl_set_kernel_arg(devid, gd->kernel_denoiseprofile_precondition, 0, sizeof(cl_mem), (void *)&dev_in);
  dt_opencl_set_kernel_arg(devid, gd->kernel_denoiseprofile_precondition, 1, sizeof(cl_mem), (void *)&dev_tmp);
  dt_opencl_set_kernel_arg(devid, gd->kernel_denoiseprofile_precondition, 2, sizeof(int), (void *)&width);
  dt_opencl_set_kernel_arg(devid, gd->kernel_denoiseprofile_precondition, 3, sizeof(int), (void *)&height);
  dt_opencl_set_kernel_arg(devid, gd->kernel_denoiseprofile_precondition, 4, 4 * sizeof(float), (void *)&aa);
  dt_opencl_set_kernel_arg(devid, gd->kernel_denoiseprofile_precondition, 5, 4 * sizeof(float),
                           (void *)&sigma2);
  err = dt_opencl_enqueue_kernel_2d(devid, gd->kernel_denoiseprofile_precondition, sizes);
  if(err != CL_SUCCESS) goto error;


  dt_opencl_set_kernel_arg(devid, gd->kernel_denoiseprofile_init, 0, sizeof(cl_mem), (void *)&dev_U2);
  dt_opencl_set_kernel_arg(devid, gd->kernel_denoiseprofile_init, 1, sizeof(int), (void *)&width);
  dt_opencl_set_kernel_arg(devid, gd->kernel_denoiseprofile_init, 2, sizeof(int), (void *)&height);
  err = dt_opencl_enqueue_kernel_2d(devid, gd->kernel_denoiseprofile_init, sizes);
  if(err != CL_SUCCESS) goto error;


  for(int j = -K; j <= 0; j++)
    for(int i = -K; i <= K; i++)
    {
      int q[2] = { i, j };

      dev_U4 = buckets[bucket_next(&state, NUM_BUCKETS)];
      dt_opencl_set_kernel_arg(devid, gd->kernel_denoiseprofile_dist, 0, sizeof(cl_mem), (void *)&dev_tmp);
      dt_opencl_set_kernel_arg(devid, gd->kernel_denoiseprofile_dist, 1, sizeof(cl_mem), (void *)&dev_U4);
      dt_opencl_set_kernel_arg(devid, gd->kernel_denoiseprofile_dist, 2, sizeof(int), (void *)&width);
      dt_opencl_set_kernel_arg(devid, gd->kernel_denoiseprofile_dist, 3, sizeof(int), (void *)&height);
      dt_opencl_set_kernel_arg(devid, gd->kernel_denoiseprofile_dist, 4, 2 * sizeof(int), (void *)&q);
      err = dt_opencl_enqueue_kernel_2d(devid, gd->kernel_denoiseprofile_dist, sizes);
      if(err != CL_SUCCESS) goto error;

      sizesl[0] = bwidth;
      sizesl[1] = ROUNDUPHT(height);
      sizesl[2] = 1;
      local[0] = hblocksize;
      local[1] = 1;
      local[2] = 1;
      dev_U4_t = buckets[bucket_next(&state, NUM_BUCKETS)];
      dt_opencl_set_kernel_arg(devid, gd->kernel_denoiseprofile_horiz, 0, sizeof(cl_mem), (void *)&dev_U4);
      dt_opencl_set_kernel_arg(devid, gd->kernel_denoiseprofile_horiz, 1, sizeof(cl_mem), (void *)&dev_U4_t);
      dt_opencl_set_kernel_arg(devid, gd->kernel_denoiseprofile_horiz, 2, sizeof(int), (void *)&width);
      dt_opencl_set_kernel_arg(devid, gd->kernel_denoiseprofile_horiz, 3, sizeof(int), (void *)&height);
      dt_opencl_set_kernel_arg(devid, gd->kernel_denoiseprofile_horiz, 4, 2 * sizeof(int), (void *)&q);
      dt_opencl_set_kernel_arg(devid, gd->kernel_denoiseprofile_horiz, 5, sizeof(int), (void *)&P);
      dt_opencl_set_kernel_arg(devid, gd->kernel_denoiseprofile_horiz, 6, (hblocksize + 2 * P) * sizeof(float),
                               NULL);
      err = dt_opencl_enqueue_kernel_2d_with_local(devid, gd->kernel_denoiseprofile_horiz, sizesl, local);
      if(err != CL_SUCCESS) goto error;


      sizesl[0] = ROUNDUPWD(width);
      sizesl[1] = bheight;
      sizesl[2] = 1;
      local[0] = 1;
      local[1] = vblocksize;
      local[2] = 1;
      dev_U4_tt = buckets[bucket_next(&state, NUM_BUCKETS)];
      dt_opencl_set_kernel_arg(devid, gd->kernel_denoiseprofile_vert, 0, sizeof(cl_mem), (void *)&dev_U4_t);
      dt_opencl_set_kernel_arg(devid, gd->kernel_denoiseprofile_vert, 1, sizeof(cl_mem), (void *)&dev_U4_tt);
      dt_opencl_set_kernel_arg(devid, gd->kernel_denoiseprofile_vert, 2, sizeof(int), (void *)&width);
      dt_opencl_set_kernel_arg(devid, gd->kernel_denoiseprofile_vert, 3, sizeof(int), (void *)&height);
      dt_opencl_set_kernel_arg(devid, gd->kernel_denoiseprofile_vert, 4, 2 * sizeof(int), (void *)&q);
      dt_opencl_set_kernel_arg(devid, gd->kernel_denoiseprofile_vert, 5, sizeof(int), (void *)&P);
      dt_opencl_set_kernel_arg(devid, gd->kernel_denoiseprofile_vert, 6, sizeof(float), (void *)&norm);
      dt_opencl_set_kernel_arg(devid, gd->kernel_denoiseprofile_vert, 7, (vblocksize + 2 * P) * sizeof(float),
                               NULL);
      err = dt_opencl_enqueue_kernel_2d_with_local(devid, gd->kernel_denoiseprofile_vert, sizesl, local);
      if(err != CL_SUCCESS) goto error;


      dt_opencl_set_kernel_arg(devid, gd->kernel_denoiseprofile_accu, 0, sizeof(cl_mem), (void *)&dev_tmp);
      dt_opencl_set_kernel_arg(devid, gd->kernel_denoiseprofile_accu, 1, sizeof(cl_mem), (void *)&dev_U2);
      dt_opencl_set_kernel_arg(devid, gd->kernel_denoiseprofile_accu, 2, sizeof(cl_mem), (void *)&dev_U4_tt);
      dt_opencl_set_kernel_arg(devid, gd->kernel_denoiseprofile_accu, 3, sizeof(int), (void *)&width);
      dt_opencl_set_kernel_arg(devid, gd->kernel_denoiseprofile_accu, 4, sizeof(int), (void *)&height);
      dt_opencl_set_kernel_arg(devid, gd->kernel_denoiseprofile_accu, 5, 2 * sizeof(int), (void *)&q);
      err = dt_opencl_enqueue_kernel_2d(devid, gd->kernel_denoiseprofile_accu, sizes);
      if(err != CL_SUCCESS) goto error;

      if(!darktable.opencl->async_pixelpipe || piece->pipe->type == DT_DEV_PIXELPIPE_EXPORT)
        dt_opencl_finish(devid);

      // indirectly give gpu some air to breathe (and to do display related stuff)
      dt_iop_nap(darktable.opencl->micro_nap);
    }

  dt_opencl_set_kernel_arg(devid, gd->kernel_denoiseprofile_finish, 0, sizeof(cl_mem), (void *)&dev_in);
  dt_opencl_set_kernel_arg(devid, gd->kernel_denoiseprofile_finish, 1, sizeof(cl_mem), (void *)&dev_U2);
  dt_opencl_set_kernel_arg(devid, gd->kernel_denoiseprofile_finish, 2, sizeof(cl_mem), (void *)&dev_out);
  dt_opencl_set_kernel_arg(devid, gd->kernel_denoiseprofile_finish, 3, sizeof(int), (void *)&width);
  dt_opencl_set_kernel_arg(devid, gd->kernel_denoiseprofile_finish, 4, sizeof(int), (void *)&height);
  dt_opencl_set_kernel_arg(devid, gd->kernel_denoiseprofile_finish, 5, 4 * sizeof(float), (void *)&aa);
  dt_opencl_set_kernel_arg(devid, gd->kernel_denoiseprofile_finish, 6, 4 * sizeof(float), (void *)&sigma2);
  err = dt_opencl_enqueue_kernel_2d(devid, gd->kernel_denoiseprofile_finish, sizes);
  if(err != CL_SUCCESS) goto error;

  for(int k = 0; k < NUM_BUCKETS; k++)
  {
    dt_opencl_release_mem_object(buckets[k]);
  }
  dt_opencl_release_mem_object(dev_U2);
  dt_opencl_release_mem_object(dev_tmp);
  return TRUE;

error:
  for(int k = 0; k < NUM_BUCKETS; k++)
  {
    dt_opencl_release_mem_object(buckets[k]);
  }
  dt_opencl_release_mem_object(dev_U2);
  dt_opencl_release_mem_object(dev_tmp);
  dt_print(DT_DEBUG_OPENCL, "[opencl_denoiseprofile] couldn't enqueue kernel! %d\n", err);
  return FALSE;
}


static int process_wavelets_cl(struct dt_iop_module_t *self, dt_dev_pixelpipe_iop_t *piece, cl_mem dev_in,
                               cl_mem dev_out, const dt_iop_roi_t *const roi_in,
                               const dt_iop_roi_t *const roi_out)
{
  dt_iop_denoiseprofile_data_t *d = (dt_iop_denoiseprofile_data_t *)piece->data;
  dt_iop_denoiseprofile_global_data_t *gd = (dt_iop_denoiseprofile_global_data_t *)self->data;

  const int max_max_scale = DT_IOP_DENOISE_PROFILE_BANDS; // hard limit
  int max_scale = 0;
  const float scale = roi_in->scale / piece->iscale;
  // largest desired filter on input buffer (20% of input dim)
  const float supp0
      = MIN(2 * (2u << (max_max_scale - 1)) + 1,
            MAX(piece->buf_in.height * piece->iscale, piece->buf_in.width * piece->iscale) * 0.2f);
  const float i0 = dt_log2f((supp0 - 1.0f) * .5f);
  for(; max_scale < max_max_scale; max_scale++)
  {
    // actual filter support on scaled buffer
    const float supp = 2 * (2u << max_scale) + 1;
    // approximates this filter size on unscaled input image:
    const float supp_in = supp * (1.0f / scale);
    const float i_in = dt_log2f((supp_in - 1) * .5f) - 1.0f;
    // i_in = max_scale .. .. .. 0
    const float t = 1.0f - (i_in + .5f) / i0;
    if(t < 0.0f) break;
  }

  const int devid = piece->pipe->devid;
  cl_int err = -999;
  const int width = roi_in->width;
  const int height = roi_in->height;
  const size_t npixels = (size_t)width * height;

  cl_mem dev_tmp = NULL;
  cl_mem dev_buf1 = NULL;
  cl_mem dev_buf2 = NULL;
  cl_mem dev_m = NULL;
  cl_mem dev_r = NULL;
  cl_mem dev_filter = NULL;
  cl_mem *dev_detail = calloc(max_max_scale, sizeof(cl_mem));
  float *sumsum = NULL;

  // corner case of extremely small image. this is not really likely to happen but would cause issues later
  // when we divide by (n-1). so let's be prepared
  if(npixels < 2)
  {
    // copy original input from dev_in -> dev_out
    size_t origin[] = { 0, 0, 0 };
    size_t region[] = { width, height, 1 };
    err = dt_opencl_enqueue_copy_image(devid, dev_in, dev_out, origin, origin, region);
    if(err != CL_SUCCESS) goto error;
    free(dev_detail);
    return TRUE;
  }

  dt_opencl_local_buffer_t flocopt
    = (dt_opencl_local_buffer_t){ .xoffset = 0, .xfactor = 1, .yoffset = 0, .yfactor = 1,
                                  .cellsize = 4 * sizeof(float), .overhead = 0,
                                  .sizex = 1u << 4, .sizey = 1u << 4 };

  if(!dt_opencl_local_buffer_opt(devid, gd->kernel_denoiseprofile_reduce_first, &flocopt))
    goto error;

  const size_t bwidth = ROUNDUP(width, flocopt.sizex);
  const size_t bheight = ROUNDUP(height, flocopt.sizey);

  const int bufsize = (bwidth / flocopt.sizex) * (bheight / flocopt.sizey);

  dt_opencl_local_buffer_t slocopt
    = (dt_opencl_local_buffer_t){ .xoffset = 0, .xfactor = 1, .yoffset = 0, .yfactor = 1,
                                  .cellsize = 4 * sizeof(float), .overhead = 0,
                                  .sizex = 1u << 16, .sizey = 1 };

  if(!dt_opencl_local_buffer_opt(devid, gd->kernel_denoiseprofile_reduce_first, &slocopt))
    goto error;

  const int reducesize = MIN(REDUCESIZE, ROUNDUP(bufsize, slocopt.sizex) / slocopt.sizex);

  dev_m = dt_opencl_alloc_device_buffer(devid, (size_t)bufsize * 4 * sizeof(float));
  if(dev_m == NULL) goto error;

  dev_r = dt_opencl_alloc_device_buffer(devid, (size_t)reducesize * 4 * sizeof(float));
  if(dev_r == NULL) goto error;

  sumsum = dt_alloc_align(16, (size_t)reducesize * 4 * sizeof(float));
  if(sumsum == NULL) goto error;

  dev_tmp = dt_opencl_alloc_device(devid, width, height, 4 * sizeof(float));
  if(dev_tmp == NULL) goto error;

  float m[] = { 0.0625f, 0.25f, 0.375f, 0.25f, 0.0625f }; // 1/16, 4/16, 6/16, 4/16, 1/16
  float mm[5][5];
  for(int j = 0; j < 5; j++)
    for(int i = 0; i < 5; i++) mm[j][i] = m[i] * m[j];

  dev_filter = dt_opencl_copy_host_to_device_constant(devid, sizeof(float) * 25, mm);
  if(dev_filter == NULL) goto error;

  for(int k = 0; k < max_scale; k++)
  {
    dev_detail[k] = dt_opencl_alloc_device(devid, width, height, 4 * sizeof(float));
    if(dev_detail[k] == NULL) goto error;
  }

  const float wb[4] = { 2.0f * piece->pipe->dsc.processed_maximum[0] * d->strength * (scale * scale),
                        piece->pipe->dsc.processed_maximum[1] * d->strength * (scale * scale),
                        2.0f * piece->pipe->dsc.processed_maximum[2] * d->strength * (scale * scale), 0.0f };
  const float aa[4] = { d->a[1] * wb[0], d->a[1] * wb[1], d->a[1] * wb[2], 1.0f };
  const float bb[4] = { d->b[1] * wb[0], d->b[1] * wb[1], d->b[1] * wb[2], 1.0f };
  const float sigma2[4] = { (bb[0] / aa[0]) * (bb[0] / aa[0]), (bb[1] / aa[1]) * (bb[1] / aa[1]),
                            (bb[2] / aa[2]) * (bb[2] / aa[2]), 0.0f };

  size_t sizes[] = { ROUNDUPWD(width), ROUNDUPHT(height), 1 };

  dt_opencl_set_kernel_arg(devid, gd->kernel_denoiseprofile_precondition, 0, sizeof(cl_mem), (void *)&dev_in);
  dt_opencl_set_kernel_arg(devid, gd->kernel_denoiseprofile_precondition, 1, sizeof(cl_mem), (void *)&dev_out);
  dt_opencl_set_kernel_arg(devid, gd->kernel_denoiseprofile_precondition, 2, sizeof(int), (void *)&width);
  dt_opencl_set_kernel_arg(devid, gd->kernel_denoiseprofile_precondition, 3, sizeof(int), (void *)&height);
  dt_opencl_set_kernel_arg(devid, gd->kernel_denoiseprofile_precondition, 4, 4 * sizeof(float), (void *)&aa);
  dt_opencl_set_kernel_arg(devid, gd->kernel_denoiseprofile_precondition, 5, 4 * sizeof(float),
                           (void *)&sigma2);
  err = dt_opencl_enqueue_kernel_2d(devid, gd->kernel_denoiseprofile_precondition, sizes);
  if(err != CL_SUCCESS) goto error;

  dev_buf1 = dev_out;
  dev_buf2 = dev_tmp;

  /* decompose image into detail scales and coarse */
  for(int s = 0; s < max_scale; s++)
  {
    const float sigma = 1.0f;
    const float varf = sqrtf(2.0f + 2.0f * 4.0f * 4.0f + 6.0f * 6.0f) / 16.0f; // about 0.5
    const float sigma_band = powf(varf, s) * sigma;
    const float inv_sigma2 = 1.0f / (sigma_band * sigma_band);

    dt_opencl_set_kernel_arg(devid, gd->kernel_denoiseprofile_decompose, 0, sizeof(cl_mem), (void *)&dev_buf1);
    dt_opencl_set_kernel_arg(devid, gd->kernel_denoiseprofile_decompose, 1, sizeof(cl_mem), (void *)&dev_buf2);
    dt_opencl_set_kernel_arg(devid, gd->kernel_denoiseprofile_decompose, 2, sizeof(cl_mem),
                             (void *)&dev_detail[s]);
    dt_opencl_set_kernel_arg(devid, gd->kernel_denoiseprofile_decompose, 3, sizeof(int), (void *)&width);
    dt_opencl_set_kernel_arg(devid, gd->kernel_denoiseprofile_decompose, 4, sizeof(int), (void *)&height);
    dt_opencl_set_kernel_arg(devid, gd->kernel_denoiseprofile_decompose, 5, sizeof(unsigned int),
                             (void *)&s);
    dt_opencl_set_kernel_arg(devid, gd->kernel_denoiseprofile_decompose, 6, sizeof(float),
                             (void *)&inv_sigma2);
    dt_opencl_set_kernel_arg(devid, gd->kernel_denoiseprofile_decompose, 7, sizeof(cl_mem),
                             (void *)&dev_filter);
    err = dt_opencl_enqueue_kernel_2d(devid, gd->kernel_denoiseprofile_decompose, sizes);
    if(err != CL_SUCCESS) goto error;

    // indirectly give gpu some air to breathe (and to do display related stuff)
    dt_iop_nap(darktable.opencl->micro_nap);

    // swap buffers
    cl_mem dev_buf3 = dev_buf2;
    dev_buf2 = dev_buf1;
    dev_buf1 = dev_buf3;
  }

  /* now synthesize again */
  for(int s = max_scale - 1; s >= 0; s--)
  {
    // variance stabilizing transform maps sigma to unity.
    const float sigma = 1.0f;
    // it is then transformed by wavelet scales via the 5 tap a-trous filter:
    const float varf = sqrtf(2.0f + 2.0f * 4.0f * 4.0f + 6.0f * 6.0f) / 16.0f; // about 0.5
    const float sigma_band = powf(varf, s) * sigma;

    // determine thrs as bayesshrink
    float sum_y2[3] = { 0.0f };

    size_t lsizes[3];
    size_t llocal[3];

    lsizes[0] = bwidth;
    lsizes[1] = bheight;
    lsizes[2] = 1;
    llocal[0] = flocopt.sizex;
    llocal[1] = flocopt.sizey;
    llocal[2] = 1;
    dt_opencl_set_kernel_arg(devid, gd->kernel_denoiseprofile_reduce_first, 0, sizeof(cl_mem),
                             &(dev_detail[s]));
    dt_opencl_set_kernel_arg(devid, gd->kernel_denoiseprofile_reduce_first, 1, sizeof(int), &width);
    dt_opencl_set_kernel_arg(devid, gd->kernel_denoiseprofile_reduce_first, 2, sizeof(int), &height);
    dt_opencl_set_kernel_arg(devid, gd->kernel_denoiseprofile_reduce_first, 3, sizeof(cl_mem), &dev_m);
    dt_opencl_set_kernel_arg(devid, gd->kernel_denoiseprofile_reduce_first, 4,
                             flocopt.sizex * flocopt.sizey * 4 * sizeof(float), NULL);
    err = dt_opencl_enqueue_kernel_2d_with_local(devid, gd->kernel_denoiseprofile_reduce_first, lsizes,
                                                 llocal);
    if(err != CL_SUCCESS) goto error;


    lsizes[0] = reducesize * slocopt.sizex;
    lsizes[1] = 1;
    lsizes[2] = 1;
    llocal[0] = slocopt.sizex;
    llocal[1] = 1;
    llocal[2] = 1;
    dt_opencl_set_kernel_arg(devid, gd->kernel_denoiseprofile_reduce_second, 0, sizeof(cl_mem), &dev_m);
    dt_opencl_set_kernel_arg(devid, gd->kernel_denoiseprofile_reduce_second, 1, sizeof(cl_mem), &dev_r);
    dt_opencl_set_kernel_arg(devid, gd->kernel_denoiseprofile_reduce_second, 2, sizeof(int), &bufsize);
    dt_opencl_set_kernel_arg(devid, gd->kernel_denoiseprofile_reduce_second, 3, slocopt.sizex * 4 * sizeof(float),
                             NULL);
    err = dt_opencl_enqueue_kernel_2d_with_local(devid, gd->kernel_denoiseprofile_reduce_second, lsizes,
                                                 llocal);
    if(err != CL_SUCCESS) goto error;

    err = dt_opencl_read_buffer_from_device(devid, (void *)sumsum, dev_r, 0,
                                            (size_t)reducesize * 4 * sizeof(float), CL_TRUE);
    if(err != CL_SUCCESS)
      goto error;

    for(int k = 0; k < reducesize; k++)
    {
      for(int c = 0; c < 3; c++)
      {
        sum_y2[c] += sumsum[4 * k + c];
      }
    }

    const float sb2 = sigma_band * sigma_band;
    const float var_y[3] = { sum_y2[0] / (npixels - 1.0f), sum_y2[1] / (npixels - 1.0f), sum_y2[2] / (npixels - 1.0f) };
    const float std_x[3] = { sqrtf(MAX(1e-6f, var_y[0] - sb2)), sqrtf(MAX(1e-6f, var_y[1] - sb2)),
                             sqrtf(MAX(1e-6f, var_y[2] - sb2)) };
    // add 8.0 here because it seemed a little weak
    float adjt[3] = { 8.0f, 8.0f, 8.0f };

    int offset_scale = DT_IOP_DENOISE_PROFILE_BANDS - max_scale;
    // current scale number is s+offset_scale
    // for instance, largest scale is DT_IOP_DENOISE_PROFILE_BANDS
    // max_scale only indicates the number of scales to process at THIS
    // zoom level, it does NOT corresponds to the the maximum number of scales.
    // in other words, max_scale is the maximum number of VISIBLE scales.
    // That is why we have this "s+offset_scale"
    float band_force_exp_2 = d->force[DT_DENOISE_PROFILE_ALL][DT_IOP_DENOISE_PROFILE_BANDS - (s + offset_scale + 1)];
    band_force_exp_2 *= band_force_exp_2;
    band_force_exp_2 *= 4; // scale to [0,4]. 1 is the neutral curve point
    for(int ch = 0; ch < 3; ch++)
    {
      adjt[ch] *= band_force_exp_2;
    }
    band_force_exp_2 = d->force[DT_DENOISE_PROFILE_R][DT_IOP_DENOISE_PROFILE_BANDS - (s + offset_scale + 1)];
    band_force_exp_2 *= band_force_exp_2;
    band_force_exp_2 *= 4; // scale to [0,4]. 1 is the neutral curve point
    adjt[0] *= band_force_exp_2;
    band_force_exp_2 = d->force[DT_DENOISE_PROFILE_G][DT_IOP_DENOISE_PROFILE_BANDS - (s + offset_scale + 1)];
    band_force_exp_2 *= band_force_exp_2;
    band_force_exp_2 *= 4; // scale to [0,4]. 1 is the neutral curve point
    adjt[1] *= band_force_exp_2;
    band_force_exp_2 = d->force[DT_DENOISE_PROFILE_B][DT_IOP_DENOISE_PROFILE_BANDS - (s + offset_scale + 1)];
    band_force_exp_2 *= band_force_exp_2;
    band_force_exp_2 *= 4; // scale to [0,4]. 1 is the neutral curve point
    adjt[2] *= band_force_exp_2;

    const float thrs[4] = { adjt[0] * sb2 / std_x[0], adjt[1] * sb2 / std_x[1], adjt[2] * sb2 / std_x[2], 0.0f };
    // fprintf(stderr, "scale %d thrs %f %f %f\n", s, thrs[0], thrs[1], thrs[2]);

    const float boost[4] = { 1.0f, 1.0f, 1.0f, 1.0f };

    dt_opencl_set_kernel_arg(devid, gd->kernel_denoiseprofile_synthesize, 0, sizeof(cl_mem),
                             (void *)&dev_buf1);
    dt_opencl_set_kernel_arg(devid, gd->kernel_denoiseprofile_synthesize, 1, sizeof(cl_mem),
                             (void *)&dev_detail[s]);
    dt_opencl_set_kernel_arg(devid, gd->kernel_denoiseprofile_synthesize, 2, sizeof(cl_mem),
                             (void *)&dev_buf2);
    dt_opencl_set_kernel_arg(devid, gd->kernel_denoiseprofile_synthesize, 3, sizeof(int), (void *)&width);
    dt_opencl_set_kernel_arg(devid, gd->kernel_denoiseprofile_synthesize, 4, sizeof(int), (void *)&height);
    dt_opencl_set_kernel_arg(devid, gd->kernel_denoiseprofile_synthesize, 5, sizeof(float), (void *)&thrs[0]);
    dt_opencl_set_kernel_arg(devid, gd->kernel_denoiseprofile_synthesize, 6, sizeof(float), (void *)&thrs[1]);
    dt_opencl_set_kernel_arg(devid, gd->kernel_denoiseprofile_synthesize, 7, sizeof(float), (void *)&thrs[2]);
    dt_opencl_set_kernel_arg(devid, gd->kernel_denoiseprofile_synthesize, 8, sizeof(float), (void *)&thrs[3]);
    dt_opencl_set_kernel_arg(devid, gd->kernel_denoiseprofile_synthesize, 9, sizeof(float), (void *)&boost[0]);
    dt_opencl_set_kernel_arg(devid, gd->kernel_denoiseprofile_synthesize, 10, sizeof(float),
                             (void *)&boost[1]);
    dt_opencl_set_kernel_arg(devid, gd->kernel_denoiseprofile_synthesize, 11, sizeof(float),
                             (void *)&boost[2]);
    dt_opencl_set_kernel_arg(devid, gd->kernel_denoiseprofile_synthesize, 12, sizeof(float),
                             (void *)&boost[3]);
    err = dt_opencl_enqueue_kernel_2d(devid, gd->kernel_denoiseprofile_synthesize, sizes);
    if(err != CL_SUCCESS) goto error;

    // indirectly give gpu some air to breathe (and to do display related stuff)
    dt_iop_nap(darktable.opencl->micro_nap);

    // swap buffers
    cl_mem dev_buf3 = dev_buf2;
    dev_buf2 = dev_buf1;
    dev_buf1 = dev_buf3;
  }

  // copy output of last run of synthesize kernel to dev_tmp (if not already there)
  // note: we need to take swap of buffers into account, so current output lies in dev_buf1
  if(dev_buf1 != dev_tmp)
  {
    size_t origin[] = { 0, 0, 0 };
    size_t region[] = { width, height, 1 };
    err = dt_opencl_enqueue_copy_image(devid, dev_buf1, dev_tmp, origin, origin, region);
    if(err != CL_SUCCESS) goto error;
  }

  dt_opencl_set_kernel_arg(devid, gd->kernel_denoiseprofile_backtransform, 0, sizeof(cl_mem),
                           (void *)&dev_tmp);
  dt_opencl_set_kernel_arg(devid, gd->kernel_denoiseprofile_backtransform, 1, sizeof(cl_mem),
                           (void *)&dev_out);
  dt_opencl_set_kernel_arg(devid, gd->kernel_denoiseprofile_backtransform, 2, sizeof(int), (void *)&width);
  dt_opencl_set_kernel_arg(devid, gd->kernel_denoiseprofile_backtransform, 3, sizeof(int), (void *)&height);
  dt_opencl_set_kernel_arg(devid, gd->kernel_denoiseprofile_backtransform, 4, 4 * sizeof(float), (void *)&aa);
  dt_opencl_set_kernel_arg(devid, gd->kernel_denoiseprofile_backtransform, 5, 4 * sizeof(float),
                           (void *)&sigma2);
  err = dt_opencl_enqueue_kernel_2d(devid, gd->kernel_denoiseprofile_backtransform, sizes);
  if(err != CL_SUCCESS) goto error;

  if(!darktable.opencl->async_pixelpipe || piece->pipe->type == DT_DEV_PIXELPIPE_EXPORT)
    dt_opencl_finish(devid);


  dt_opencl_release_mem_object(dev_r);
  dt_opencl_release_mem_object(dev_m);
  dt_opencl_release_mem_object(dev_tmp);
  dt_opencl_release_mem_object(dev_filter);
  for(int k = 0; k < max_scale; k++)
    dt_opencl_release_mem_object(dev_detail[k]);
  free(dev_detail);
  dt_free_align(sumsum);
  return TRUE;

error:
  dt_opencl_release_mem_object(dev_r);
  dt_opencl_release_mem_object(dev_m);
  dt_opencl_release_mem_object(dev_tmp);
  dt_opencl_release_mem_object(dev_filter);
  for(int k = 0; k < max_scale; k++)
    dt_opencl_release_mem_object(dev_detail[k]);
  free(dev_detail);
  dt_free_align(sumsum);
  dt_print(DT_DEBUG_OPENCL, "[opencl_denoiseprofile] couldn't enqueue kernel! %d, devid %d\n", err, devid);
  return FALSE;
}


int process_cl(struct dt_iop_module_t *self, dt_dev_pixelpipe_iop_t *piece, cl_mem dev_in, cl_mem dev_out,
               const dt_iop_roi_t *const roi_in, const dt_iop_roi_t *const roi_out)
{
  dt_iop_denoiseprofile_params_t *d = (dt_iop_denoiseprofile_params_t *)piece->data;

  if(d->mode == MODE_NLMEANS)
  {
    return process_nlmeans_cl(self, piece, dev_in, dev_out, roi_in, roi_out);
  }
  else
  {
    return process_wavelets_cl(self, piece, dev_in, dev_out, roi_in, roi_out);
  }
}
#endif // HAVE_OPENCL

void process(struct dt_iop_module_t *self, dt_dev_pixelpipe_iop_t *piece, const void *const ivoid,
             void *const ovoid, const dt_iop_roi_t *const roi_in, const dt_iop_roi_t *const roi_out)
{
  dt_iop_denoiseprofile_params_t *d = (dt_iop_denoiseprofile_params_t *)piece->data;
  if(d->mode == MODE_NLMEANS)
    process_nlmeans(self, piece, ivoid, ovoid, roi_in, roi_out);
  else
    process_wavelets(self, piece, ivoid, ovoid, roi_in, roi_out, eaw_decompose, eaw_synthesize);
}

#if defined(__SSE2__)
void process_sse2(struct dt_iop_module_t *self, dt_dev_pixelpipe_iop_t *piece, const void *const ivoid,
                  void *const ovoid, const dt_iop_roi_t *const roi_in, const dt_iop_roi_t *const roi_out)
{
  dt_iop_denoiseprofile_params_t *d = (dt_iop_denoiseprofile_params_t *)piece->data;
  if(d->mode == MODE_NLMEANS)
    process_nlmeans_sse(self, piece, ivoid, ovoid, roi_in, roi_out);
  else
    process_wavelets(self, piece, ivoid, ovoid, roi_in, roi_out, eaw_decompose_sse, eaw_synthesize_sse2);
}
#endif

/** this will be called to init new defaults if a new image is loaded from film strip mode. */
void reload_defaults(dt_iop_module_t *module)
{
  // our module is disabled by default
  module->default_enabled = 0;
  dt_iop_denoiseprofile_gui_data_t *g = (dt_iop_denoiseprofile_gui_data_t *)module->gui_data;
  if(g)
  {
    dt_bauhaus_combobox_clear(g->profile);

    // get matching profiles:
    char name[512];
    if(g->profiles) g_list_free_full(g->profiles, dt_noiseprofile_free);
    g->profiles = dt_noiseprofile_get_matching(&module->dev->image_storage);
    g->interpolated = dt_noiseprofile_generic; // default to generic poissonian
    g_strlcpy(name, _(g->interpolated.name), sizeof(name));

    const int iso = module->dev->image_storage.exif_iso;
    dt_noiseprofile_t *last = NULL;
    for(GList *iter = g->profiles; iter; iter = g_list_next(iter))
    {
      dt_noiseprofile_t *current = (dt_noiseprofile_t *)iter->data;

      if(current->iso == iso)
      {
        g->interpolated = *current;
        // signal later autodetection in commit_params:
        g->interpolated.a[0] = -1.0f;
        snprintf(name, sizeof(name), _("found match for ISO %d"), iso);
        break;
      }
      if(last && last->iso < iso && current->iso > iso)
      {
        dt_noiseprofile_interpolate(last, current, &g->interpolated);
        // signal later autodetection in commit_params:
        g->interpolated.a[0] = -1.0f;
        snprintf(name, sizeof(name), _("interpolated from ISO %d and %d"), last->iso, current->iso);
        break;
      }
      last = current;
    }

    dt_bauhaus_combobox_add(g->profile, name);
    for(GList *iter = g->profiles; iter; iter = g_list_next(iter))
    {
      dt_noiseprofile_t *profile = (dt_noiseprofile_t *)iter->data;
      dt_bauhaus_combobox_add(g->profile, profile->name);
    }

    ((dt_iop_denoiseprofile_params_t *)module->default_params)->radius = 1.0f;
    ((dt_iop_denoiseprofile_params_t *)module->default_params)->nbhood = 7.0f;
    ((dt_iop_denoiseprofile_params_t *)module->default_params)->strength = 1.0f;
    ((dt_iop_denoiseprofile_params_t *)module->default_params)->mode = MODE_NLMEANS;
    for(int k = 0; k < 3; k++)
    {
      ((dt_iop_denoiseprofile_params_t *)module->default_params)->a[k] = g->interpolated.a[k];
      ((dt_iop_denoiseprofile_params_t *)module->default_params)->b[k] = g->interpolated.b[k];
    }
    memcpy(module->params, module->default_params, sizeof(dt_iop_denoiseprofile_params_t));
  }
}

/** init, cleanup, commit to pipeline */
void init(dt_iop_module_t *module)
{
  module->params = calloc(1, sizeof(dt_iop_denoiseprofile_params_t));
  module->default_params = calloc(1, sizeof(dt_iop_denoiseprofile_params_t));
  module->priority = 128; // module order created by iop_dependencies.py, do not edit!
  module->params_size = sizeof(dt_iop_denoiseprofile_params_t);
  module->gui_data = NULL;
  module->data = NULL;
  dt_iop_denoiseprofile_params_t tmp;
  memset(&tmp, 0, sizeof(dt_iop_denoiseprofile_params_t));
  for(int k = 0; k < DT_IOP_DENOISE_PROFILE_BANDS; k++)
  {
    for(int ch = 0; ch < DT_DENOISE_PROFILE_NONE; ch++)
    {
      tmp.x[ch][k] = k / (DT_IOP_DENOISE_PROFILE_BANDS - 1.f);
      tmp.y[ch][k] = 0.5f;
    }
  }
  memcpy(module->params, &tmp, sizeof(dt_iop_denoiseprofile_params_t));
  memcpy(module->default_params, &tmp, sizeof(dt_iop_denoiseprofile_params_t));
}

void cleanup(dt_iop_module_t *module)
{
  free(module->params);
  module->params = NULL;
}

void init_global(dt_iop_module_so_t *module)
{
  const int program = 11; // denoiseprofile.cl, from programs.conf
  dt_iop_denoiseprofile_global_data_t *gd
      = (dt_iop_denoiseprofile_global_data_t *)malloc(sizeof(dt_iop_denoiseprofile_global_data_t));
  module->data = gd;
  gd->kernel_denoiseprofile_precondition = dt_opencl_create_kernel(program, "denoiseprofile_precondition");
  gd->kernel_denoiseprofile_init = dt_opencl_create_kernel(program, "denoiseprofile_init");
  gd->kernel_denoiseprofile_dist = dt_opencl_create_kernel(program, "denoiseprofile_dist");
  gd->kernel_denoiseprofile_horiz = dt_opencl_create_kernel(program, "denoiseprofile_horiz");
  gd->kernel_denoiseprofile_vert = dt_opencl_create_kernel(program, "denoiseprofile_vert");
  gd->kernel_denoiseprofile_accu = dt_opencl_create_kernel(program, "denoiseprofile_accu");
  gd->kernel_denoiseprofile_finish = dt_opencl_create_kernel(program, "denoiseprofile_finish");
  gd->kernel_denoiseprofile_backtransform = dt_opencl_create_kernel(program, "denoiseprofile_backtransform");
  gd->kernel_denoiseprofile_decompose = dt_opencl_create_kernel(program, "denoiseprofile_decompose");
  gd->kernel_denoiseprofile_synthesize = dt_opencl_create_kernel(program, "denoiseprofile_synthesize");
  gd->kernel_denoiseprofile_reduce_first = dt_opencl_create_kernel(program, "denoiseprofile_reduce_first");
  gd->kernel_denoiseprofile_reduce_second = dt_opencl_create_kernel(program, "denoiseprofile_reduce_second");
}

void cleanup_global(dt_iop_module_so_t *module)
{
  dt_iop_denoiseprofile_global_data_t *gd = (dt_iop_denoiseprofile_global_data_t *)module->data;
  dt_opencl_free_kernel(gd->kernel_denoiseprofile_precondition);
  dt_opencl_free_kernel(gd->kernel_denoiseprofile_init);
  dt_opencl_free_kernel(gd->kernel_denoiseprofile_dist);
  dt_opencl_free_kernel(gd->kernel_denoiseprofile_horiz);
  dt_opencl_free_kernel(gd->kernel_denoiseprofile_vert);
  dt_opencl_free_kernel(gd->kernel_denoiseprofile_accu);
  dt_opencl_free_kernel(gd->kernel_denoiseprofile_finish);
  dt_opencl_free_kernel(gd->kernel_denoiseprofile_backtransform);
  dt_opencl_free_kernel(gd->kernel_denoiseprofile_decompose);
  dt_opencl_free_kernel(gd->kernel_denoiseprofile_synthesize);
  dt_opencl_free_kernel(gd->kernel_denoiseprofile_reduce_first);
  dt_opencl_free_kernel(gd->kernel_denoiseprofile_reduce_second);
  free(module->data);
  module->data = NULL;
}

static dt_noiseprofile_t dt_iop_denoiseprofile_get_auto_profile(dt_iop_module_t *self)
{
  GList *profiles = dt_noiseprofile_get_matching(&self->dev->image_storage);
  dt_noiseprofile_t interpolated = dt_noiseprofile_generic; // default to generic poissonian

  const int iso = self->dev->image_storage.exif_iso;
  dt_noiseprofile_t *last = NULL;
  for(GList *iter = profiles; iter; iter = g_list_next(iter))
  {
    dt_noiseprofile_t *current = (dt_noiseprofile_t *)iter->data;
    if(current->iso == iso)
    {
      interpolated = *current;
      break;
    }
    if(last && last->iso < iso && current->iso > iso)
    {
      dt_noiseprofile_interpolate(last, current, &interpolated);
      break;
    }
    last = current;
  }
  g_list_free_full(profiles, dt_noiseprofile_free);
  return interpolated;
}

/** commit is the synch point between core and gui, so it copies params to pipe data. */
void commit_params(struct dt_iop_module_t *self, dt_iop_params_t *params, dt_dev_pixelpipe_t *pipe,
                   dt_dev_pixelpipe_iop_t *piece)
{
  dt_iop_denoiseprofile_params_t *p = (dt_iop_denoiseprofile_params_t *)params;
  dt_iop_denoiseprofile_data_t *d = (dt_iop_denoiseprofile_data_t *)piece->data;

  d->radius = p->radius;
  d->nbhood = p->nbhood;
  d->strength = p->strength;
  for(int i = 0; i < 3; i++)
  {
    d->a[i] = p->a[i];
    d->b[i] = p->b[i];
  }
  d->mode = p->mode;

  // compare if a[0] in params is set to "magic value" -1.0 for autodetection
  if(p->a[0] == -1.0)
  {
    // autodetect matching profile again, the same way as detecting their names,
    // this is partially duplicated code and data because we are not allowed to access
    // gui_data here ..
    dt_noiseprofile_t interpolated = dt_iop_denoiseprofile_get_auto_profile(self);
    for(int k = 0; k < 3; k++)
    {
      d->a[k] = interpolated.a[k];
      d->b[k] = interpolated.b[k];
    }
  }

  for(int ch = 0; ch < DT_DENOISE_PROFILE_NONE; ch++)
  {
    dt_draw_curve_set_point(d->curve[ch], 0, p->x[ch][DT_IOP_DENOISE_PROFILE_BANDS - 2] - 1.f, p->y[ch][0]);
    for(int k = 0; k < DT_IOP_DENOISE_PROFILE_BANDS; k++)
      dt_draw_curve_set_point(d->curve[ch], k, p->x[ch][k], p->y[ch][k]);
    dt_draw_curve_set_point(d->curve[ch], DT_IOP_DENOISE_PROFILE_BANDS + 1, p->x[ch][1] + 1.f,
                            p->y[ch][DT_IOP_DENOISE_PROFILE_BANDS - 1]);
    dt_draw_curve_calc_values(d->curve[ch], 0.0, 1.0, DT_IOP_DENOISE_PROFILE_BANDS, NULL, d->force[ch]);
  }
}

void init_pipe(struct dt_iop_module_t *self, dt_dev_pixelpipe_t *pipe, dt_dev_pixelpipe_iop_t *piece)
{
  dt_iop_denoiseprofile_data_t *d = (dt_iop_denoiseprofile_data_t *)malloc(sizeof(dt_iop_denoiseprofile_data_t));
  dt_iop_denoiseprofile_params_t *default_params = (dt_iop_denoiseprofile_params_t *)self->default_params;

  piece->data = (void *)d;
  for(int ch = 0; ch < DT_DENOISE_PROFILE_NONE; ch++)
  {
    d->curve[ch] = dt_draw_curve_new(0.0, 1.0, CATMULL_ROM);
    for(int k = 0; k < DT_IOP_DENOISE_PROFILE_BANDS; k++)
      (void)dt_draw_curve_add_point(d->curve[ch], default_params->x[ch][k], default_params->y[ch][k]);
  }
  self->commit_params(self, self->default_params, pipe, piece);
}

void cleanup_pipe(struct dt_iop_module_t *self, dt_dev_pixelpipe_t *pipe, dt_dev_pixelpipe_iop_t *piece)
{
  dt_iop_denoiseprofile_data_t *d = (dt_iop_denoiseprofile_data_t *)(piece->data);
  for(int ch = 0; ch < DT_DENOISE_PROFILE_NONE; ch++) dt_draw_curve_destroy(d->curve[ch]);
  free(piece->data);
  piece->data = NULL;
}

static void profile_callback(GtkWidget *w, dt_iop_module_t *self)
{
  int i = dt_bauhaus_combobox_get(w);
  dt_iop_denoiseprofile_params_t *p = (dt_iop_denoiseprofile_params_t *)self->params;
  dt_iop_denoiseprofile_gui_data_t *g = (dt_iop_denoiseprofile_gui_data_t *)self->gui_data;
  const dt_noiseprofile_t *profile = &(g->interpolated);
  if(i > 0) profile = (dt_noiseprofile_t *)g_list_nth_data(g->profiles, i - 1);
  for(int k = 0; k < 3; k++)
  {
    p->a[k] = profile->a[k];
    p->b[k] = profile->b[k];
  }
  dt_dev_add_history_item(darktable.develop, self, TRUE);
}

static void mode_callback(GtkWidget *w, dt_iop_module_t *self)
{
  dt_iop_denoiseprofile_params_t *p = (dt_iop_denoiseprofile_params_t *)self->params;
  dt_iop_denoiseprofile_gui_data_t *g = (dt_iop_denoiseprofile_gui_data_t *)self->gui_data;
  p->mode = dt_bauhaus_combobox_get(w);
  if(p->mode == MODE_WAVELETS)
    gtk_stack_set_visible_child_name(GTK_STACK(g->stack), "wavelets");
  else
    gtk_stack_set_visible_child_name(GTK_STACK(g->stack), "nlm");
  dt_dev_add_history_item(darktable.develop, self, TRUE);
}

static void radius_callback(GtkWidget *w, dt_iop_module_t *self)
{
  dt_iop_denoiseprofile_params_t *p = (dt_iop_denoiseprofile_params_t *)self->params;
  p->radius = (int)dt_bauhaus_slider_get(w);
  dt_dev_add_history_item(darktable.develop, self, TRUE);
}

static void nbhood_callback(GtkWidget *w, dt_iop_module_t *self)
{
  dt_iop_denoiseprofile_params_t *p = self->params;
  p->nbhood = (int)dt_bauhaus_slider_get(w);
  dt_dev_add_history_item(darktable.develop, self, TRUE);
}

static void strength_callback(GtkWidget *w, dt_iop_module_t *self)
{
  dt_iop_denoiseprofile_params_t *p = (dt_iop_denoiseprofile_params_t *)self->params;
  p->strength = dt_bauhaus_slider_get(w);
  dt_dev_add_history_item(darktable.develop, self, TRUE);
}

void gui_update(dt_iop_module_t *self)
{
  // let gui slider match current parameters:
  dt_iop_denoiseprofile_gui_data_t *g = (dt_iop_denoiseprofile_gui_data_t *)self->gui_data;
  dt_iop_denoiseprofile_params_t *p = (dt_iop_denoiseprofile_params_t *)self->params;
  dt_bauhaus_slider_set(g->radius, p->radius);
  dt_bauhaus_slider_set(g->nbhood, p->nbhood);
  dt_bauhaus_slider_set(g->strength, p->strength);
  dt_bauhaus_combobox_set(g->mode, p->mode);
  dt_bauhaus_combobox_set(g->profile, -1);
  if(p->mode == MODE_WAVELETS)
    gtk_stack_set_visible_child_name(GTK_STACK(g->stack), "wavelets");
  else
    gtk_stack_set_visible_child_name(GTK_STACK(g->stack), "nlm");
  if(p->a[0] == -1.0)
  {
    dt_bauhaus_combobox_set(g->profile, 0);
  }
  else
  {
    int i = 1;
    for(GList *iter = g->profiles; iter; iter = g_list_next(iter), i++)
    {
      dt_noiseprofile_t *profile = (dt_noiseprofile_t *)iter->data;
      if(!memcmp(profile->a, p->a, sizeof(float) * 3)
         && !memcmp(profile->b, p->b, sizeof(float) * 3))
      {
        dt_bauhaus_combobox_set(g->profile, i);
        break;
      }
    }
  }
}

static void dt_iop_denoiseprofile_get_params(dt_iop_denoiseprofile_params_t *p, const int ch, const double mouse_x,
                                             const double mouse_y, const float rad)
{
  for(int k = 0; k < DT_IOP_DENOISE_PROFILE_BANDS; k++)
  {
    const float f = expf(-(mouse_x - p->x[ch][k]) * (mouse_x - p->x[ch][k]) / (rad * rad));
    p->y[ch][k] = (1 - f) * p->y[ch][k] + f * mouse_y;
  }
}

static gboolean denoiseprofile_draw(GtkWidget *widget, cairo_t *crf, gpointer user_data)
{
  dt_iop_module_t *self = (dt_iop_module_t *)user_data;
  dt_iop_denoiseprofile_gui_data_t *c = (dt_iop_denoiseprofile_gui_data_t *)self->gui_data;
  dt_iop_denoiseprofile_params_t p = *(dt_iop_denoiseprofile_params_t *)self->params;

  int ch = (int)c->channel;
  dt_draw_curve_set_point(c->transition_curve, 0, p.x[ch][DT_IOP_DENOISE_PROFILE_BANDS - 2] - 1.f, p.y[ch][0]);
  for(int k = 0; k < DT_IOP_DENOISE_PROFILE_BANDS; k++)
    dt_draw_curve_set_point(c->transition_curve, k + 1, p.x[ch][k], p.y[ch][k]);
  dt_draw_curve_set_point(c->transition_curve, DT_IOP_DENOISE_PROFILE_BANDS + 1, p.x[ch][1] + 1.f,
                          p.y[ch][DT_IOP_DENOISE_PROFILE_BANDS - 1]);

  const int inset = DT_IOP_DENOISE_PROFILE_INSET;
  GtkAllocation allocation;
  gtk_widget_get_allocation(widget, &allocation);
  int width = allocation.width, height = allocation.height;
  cairo_surface_t *cst = dt_cairo_image_surface_create(CAIRO_FORMAT_ARGB32, width, height);
  cairo_t *cr = cairo_create(cst);
  cairo_set_source_rgb(cr, .2, .2, .2);

  cairo_paint(cr);

  cairo_translate(cr, inset, inset);
  width -= 2 * inset;
  height -= 2 * inset;

  cairo_set_line_width(cr, DT_PIXEL_APPLY_DPI(1.0));
  cairo_set_source_rgb(cr, .1, .1, .1);
  cairo_rectangle(cr, 0, 0, width, height);
  cairo_stroke(cr);

  cairo_set_source_rgb(cr, .3, .3, .3);
  cairo_rectangle(cr, 0, 0, width, height);
  cairo_fill(cr);

  // draw grid
  cairo_set_line_width(cr, DT_PIXEL_APPLY_DPI(.4));
  cairo_set_source_rgb(cr, .1, .1, .1);
  dt_draw_grid(cr, 8, 0, 0, width, height);

  if(c->mouse_y > 0 || c->dragging)
  {
    // draw min/max curves:
    dt_iop_denoiseprofile_get_params(&p, c->channel, c->mouse_x, 1., c->mouse_radius);
    dt_draw_curve_set_point(c->transition_curve, 0, p.x[ch][DT_IOP_DENOISE_PROFILE_BANDS - 2] - 1.f, p.y[ch][0]);
    for(int k = 0; k < DT_IOP_DENOISE_PROFILE_BANDS; k++)
      dt_draw_curve_set_point(c->transition_curve, k + 1, p.x[ch][k], p.y[ch][k]);
    dt_draw_curve_set_point(c->transition_curve, DT_IOP_DENOISE_PROFILE_BANDS + 1, p.x[ch][1] + 1.f,
                            p.y[ch][DT_IOP_DENOISE_PROFILE_BANDS - 1]);
    dt_draw_curve_calc_values(c->transition_curve, 0.0, 1.0, DT_IOP_DENOISE_PROFILE_RES, c->draw_min_xs,
                              c->draw_min_ys);

    p = *(dt_iop_denoiseprofile_params_t *)self->params;
    dt_iop_denoiseprofile_get_params(&p, c->channel, c->mouse_x, .0, c->mouse_radius);
    dt_draw_curve_set_point(c->transition_curve, 0, p.x[ch][DT_IOP_DENOISE_PROFILE_BANDS - 2] - 1.f, p.y[ch][0]);
    for(int k = 0; k < DT_IOP_DENOISE_PROFILE_BANDS; k++)
      dt_draw_curve_set_point(c->transition_curve, k + 1, p.x[ch][k], p.y[ch][k]);
    dt_draw_curve_set_point(c->transition_curve, DT_IOP_DENOISE_PROFILE_BANDS + 1, p.x[ch][1] + 1.f,
                            p.y[ch][DT_IOP_DENOISE_PROFILE_BANDS - 1]);
    dt_draw_curve_calc_values(c->transition_curve, 0.0, 1.0, DT_IOP_DENOISE_PROFILE_RES, c->draw_max_xs,
                              c->draw_max_ys);
  }

  cairo_save(cr);

  // draw selected cursor
  cairo_translate(cr, 0, height);

  cairo_set_operator(cr, CAIRO_OPERATOR_OVER);
  cairo_set_line_width(cr, DT_PIXEL_APPLY_DPI(2.));

  for(int i = 0; i < DT_DENOISE_PROFILE_NONE; i++)
  {
    // draw curves, selected last
    ch = ((int)c->channel + i + 1) % DT_DENOISE_PROFILE_NONE;
    float alpha = 0.3;
    if(i == DT_DENOISE_PROFILE_NONE - 1) alpha = 1.0;
    switch(ch)
    {
      case 0:
        cairo_set_source_rgba(cr, .7, .7, .7, alpha);
        break;
      case 1:
        cairo_set_source_rgba(cr, .7, .1, .1, alpha);
        break;
      case 2:
        cairo_set_source_rgba(cr, .1, .7, .1, alpha);
        break;
      case 3:
        cairo_set_source_rgba(cr, .1, .1, .7, alpha);
        break;
    }

    p = *(dt_iop_denoiseprofile_params_t *)self->params;
    dt_draw_curve_set_point(c->transition_curve, 0, p.x[ch][DT_IOP_DENOISE_PROFILE_BANDS - 2] - 1.0f, p.y[ch][0]);
    for(int k = 0; k < DT_IOP_DENOISE_PROFILE_BANDS; k++)
      dt_draw_curve_set_point(c->transition_curve, k + 1, p.x[ch][k], p.y[ch][k]);
    dt_draw_curve_set_point(c->transition_curve, DT_IOP_DENOISE_PROFILE_BANDS + 1, p.x[ch][1] + 1.0f,
                            p.y[ch][DT_IOP_DENOISE_PROFILE_BANDS - 1]);
    dt_draw_curve_calc_values(c->transition_curve, 0.0, 1.0, DT_IOP_DENOISE_PROFILE_RES, c->draw_xs, c->draw_ys);
    cairo_move_to(cr, 0 * width / (float)(DT_IOP_DENOISE_PROFILE_RES - 1), -height * c->draw_ys[0]);
    for(int k = 1; k < DT_IOP_DENOISE_PROFILE_RES; k++)
      cairo_line_to(cr, k * width / (float)(DT_IOP_DENOISE_PROFILE_RES - 1), -height * c->draw_ys[k]);
    cairo_stroke(cr);
  }

  ch = c->channel;
  // draw dots on knots
  cairo_set_source_rgb(cr, 0.7, 0.7, 0.7);
  cairo_set_line_width(cr, DT_PIXEL_APPLY_DPI(1.));
  for(int k = 0; k < DT_IOP_DENOISE_PROFILE_BANDS; k++)
  {
    cairo_arc(cr, width * p.x[ch][k], -height * p.y[ch][k], DT_PIXEL_APPLY_DPI(3.0), 0.0, 2.0 * M_PI);
    if(c->x_move == k)
      cairo_fill(cr);
    else
      cairo_stroke(cr);
  }

  if(c->mouse_y > 0 || c->dragging)
  {
    // draw min/max, if selected
    cairo_set_source_rgba(cr, .7, .7, .7, .6);
    cairo_move_to(cr, 0, -height * c->draw_min_ys[0]);
    for(int k = 1; k < DT_IOP_DENOISE_PROFILE_RES; k++)
      cairo_line_to(cr, k * width / (float)(DT_IOP_DENOISE_PROFILE_RES - 1), -height * c->draw_min_ys[k]);
    for(int k = DT_IOP_DENOISE_PROFILE_RES - 1; k >= 0; k--)
      cairo_line_to(cr, k * width / (float)(DT_IOP_DENOISE_PROFILE_RES - 1), -height * c->draw_max_ys[k]);
    cairo_close_path(cr);
    cairo_fill(cr);
    // draw mouse focus circle
    cairo_set_source_rgba(cr, .9, .9, .9, .5);
    const float pos = DT_IOP_DENOISE_PROFILE_RES * c->mouse_x;
    int k = (int)pos;
    const float f = k - pos;
    if(k >= DT_IOP_DENOISE_PROFILE_RES - 1) k = DT_IOP_DENOISE_PROFILE_RES - 2;
    float ht = -height * (f * c->draw_ys[k] + (1 - f) * c->draw_ys[k + 1]);
    cairo_arc(cr, c->mouse_x * width, ht, c->mouse_radius * width, 0, 2. * M_PI);
    cairo_stroke(cr);
  }

  cairo_restore(cr);

  cairo_set_operator(cr, CAIRO_OPERATOR_SOURCE);

  // draw labels:
  PangoLayout *layout;
  PangoRectangle ink;
  PangoFontDescription *desc = pango_font_description_copy_static(darktable.bauhaus->pango_font_desc);
  pango_font_description_set_weight(desc, PANGO_WEIGHT_BOLD);
  pango_font_description_set_absolute_size(desc, (.06 * height) * PANGO_SCALE);
  layout = pango_cairo_create_layout(cr);
  pango_layout_set_font_description(layout, desc);
  cairo_set_source_rgb(cr, .1, .1, .1);

  pango_layout_set_text(layout, _("coarse"), -1);
  pango_layout_get_pixel_extents(layout, &ink, NULL);
  cairo_move_to(cr, .02 * width - ink.y, .5 * (height + ink.width));
  cairo_save(cr);
  cairo_rotate(cr, -M_PI * .5f);
  pango_cairo_show_layout(cr, layout);
  cairo_restore(cr);

  pango_layout_set_text(layout, _("fine"), -1);
  pango_layout_get_pixel_extents(layout, &ink, NULL);
  cairo_move_to(cr, .98 * width - ink.height, .5 * (height + ink.width));
  cairo_save(cr);
  cairo_rotate(cr, -M_PI * .5f);
  pango_cairo_show_layout(cr, layout);
  cairo_restore(cr);


  pango_layout_set_text(layout, _("smooth"), -1);
  pango_layout_get_pixel_extents(layout, &ink, NULL);
  cairo_move_to(cr, .5 * (width - ink.width), .08 * height - ink.height);
  pango_cairo_show_layout(cr, layout);

  pango_layout_set_text(layout, _("noisy"), -1);
  pango_layout_get_pixel_extents(layout, &ink, NULL);
  cairo_move_to(cr, .5 * (width - ink.width), .97 * height - ink.height);
  pango_cairo_show_layout(cr, layout);

  pango_font_description_free(desc);
  g_object_unref(layout);
  cairo_destroy(cr);
  cairo_set_source_surface(crf, cst, 0, 0);
  cairo_paint(crf);
  cairo_surface_destroy(cst);
  return TRUE;
}

static gboolean denoiseprofile_motion_notify(GtkWidget *widget, GdkEventMotion *event, gpointer user_data)
{
  dt_iop_module_t *self = (dt_iop_module_t *)user_data;
  dt_iop_denoiseprofile_gui_data_t *c = (dt_iop_denoiseprofile_gui_data_t *)self->gui_data;
  dt_iop_denoiseprofile_params_t *p = (dt_iop_denoiseprofile_params_t *)self->params;
  const int inset = DT_IOP_DENOISE_PROFILE_INSET;
  GtkAllocation allocation;
  gtk_widget_get_allocation(widget, &allocation);
  int height = allocation.height - 2 * inset, width = allocation.width - 2 * inset;
  if(!c->dragging) c->mouse_x = CLAMP(event->x - inset, 0, width) / (float)width;
  c->mouse_y = 1.0 - CLAMP(event->y - inset, 0, height) / (float)height;
  if(c->dragging)
  {
    *p = c->drag_params;
    if(c->x_move < 0)
    {
      dt_iop_denoiseprofile_get_params(p, c->channel, c->mouse_x, c->mouse_y + c->mouse_pick, c->mouse_radius);
    }
    dt_dev_add_history_item(darktable.develop, self, TRUE);
  }
  else
  {
    c->x_move = -1;
  }
  gtk_widget_queue_draw(widget);
  gint x, y;
#if GTK_CHECK_VERSION(3, 20, 0)
  gdk_window_get_device_position(
      event->window, gdk_seat_get_pointer(gdk_display_get_default_seat(gdk_window_get_display(event->window))), &x,
      &y, 0);
#else
  gdk_window_get_device_position(
      event->window,
      gdk_device_manager_get_client_pointer(gdk_display_get_device_manager(gdk_window_get_display(event->window))),
      &x, &y, NULL);
#endif
  return TRUE;
}

static gboolean denoiseprofile_button_press(GtkWidget *widget, GdkEventButton *event, gpointer user_data)
{
  dt_iop_module_t *self = (dt_iop_module_t *)user_data;
  dt_iop_denoiseprofile_gui_data_t *c = (dt_iop_denoiseprofile_gui_data_t *)self->gui_data;
  const int ch = c->channel;
  if(event->button == 1 && event->type == GDK_2BUTTON_PRESS)
  {
    // reset current curve
    dt_iop_denoiseprofile_params_t *p = (dt_iop_denoiseprofile_params_t *)self->params;
    dt_iop_denoiseprofile_params_t *d = (dt_iop_denoiseprofile_params_t *)self->default_params;
    /*   dt_iop_denoiseprofile_gui_data_t *c = (dt_iop_denoiseprofile_gui_data_t *)self->gui_data; */
    for(int k = 0; k < DT_IOP_DENOISE_PROFILE_BANDS; k++)
    {
      p->x[ch][k] = d->x[ch][k];
      p->y[ch][k] = d->y[ch][k];
    }
    dt_dev_add_history_item(darktable.develop, self, TRUE);
    gtk_widget_queue_draw(self->widget);
  }
  else if(event->button == 1)
  {
    c->drag_params = *(dt_iop_denoiseprofile_params_t *)self->params;
    const int inset = DT_IOP_DENOISE_PROFILE_INSET;
    GtkAllocation allocation;
    gtk_widget_get_allocation(widget, &allocation);
    int height = allocation.height - 2 * inset, width = allocation.width - 2 * inset;
    c->mouse_pick
        = dt_draw_curve_calc_value(c->transition_curve, CLAMP(event->x - inset, 0, width) / (float)width);
    c->mouse_pick -= 1.0 - CLAMP(event->y - inset, 0, height) / (float)height;
    c->dragging = 1;
    return TRUE;
  }
  return FALSE;
}

static gboolean denoiseprofile_button_release(GtkWidget *widget, GdkEventButton *event, gpointer user_data)
{
  if(event->button == 1)
  {
    dt_iop_module_t *self = (dt_iop_module_t *)user_data;
    dt_iop_denoiseprofile_gui_data_t *c = (dt_iop_denoiseprofile_gui_data_t *)self->gui_data;
    c->dragging = 0;
    return TRUE;
  }
  return FALSE;
}

static gboolean denoiseprofile_leave_notify(GtkWidget *widget, GdkEventCrossing *event, gpointer user_data)
{
  dt_iop_module_t *self = (dt_iop_module_t *)user_data;
  dt_iop_denoiseprofile_gui_data_t *c = (dt_iop_denoiseprofile_gui_data_t *)self->gui_data;
  if(!c->dragging) c->mouse_y = -1.0;
  gtk_widget_queue_draw(widget);
  return TRUE;
}

static gboolean denoiseprofile_scrolled(GtkWidget *widget, GdkEventScroll *event, gpointer user_data)
{
  dt_iop_module_t *self = (dt_iop_module_t *)user_data;
  dt_iop_denoiseprofile_gui_data_t *c = (dt_iop_denoiseprofile_gui_data_t *)self->gui_data;

  gdouble delta_y;
  if(dt_gui_get_scroll_deltas(event, NULL, &delta_y))
  {
    c->mouse_radius = CLAMP(c->mouse_radius * (1.f + 0.1f * delta_y), 0.2f / DT_IOP_DENOISE_PROFILE_BANDS, 1.f);
    gtk_widget_queue_draw(widget);
  }

  return TRUE;
}

static void denoiseprofile_tab_switch(GtkNotebook *notebook, GtkWidget *page, guint page_num, gpointer user_data)
{
  dt_iop_module_t *self = (dt_iop_module_t *)user_data;
  if(self->dt->gui->reset) return;
  dt_iop_denoiseprofile_gui_data_t *c = (dt_iop_denoiseprofile_gui_data_t *)self->gui_data;
  c->channel = (dt_iop_denoiseprofile_channel_t)page_num;
  gtk_widget_queue_draw(self->widget);
}

void gui_init(dt_iop_module_t *self)
{
  // init the slider (more sophisticated layouts are possible with gtk tables and boxes):
  self->gui_data = malloc(sizeof(dt_iop_denoiseprofile_gui_data_t));
  dt_iop_denoiseprofile_gui_data_t *g = (dt_iop_denoiseprofile_gui_data_t *)self->gui_data;
  dt_iop_denoiseprofile_params_t *p = (dt_iop_denoiseprofile_params_t *)self->params;
  self->widget = gtk_box_new(GTK_ORIENTATION_VERTICAL, DT_BAUHAUS_SPACE);
  dt_gui_add_help_link(self->widget, dt_get_help_url(self->op));
  g->profiles = NULL;
  g->profile = dt_bauhaus_combobox_new(self);
  g->mode = dt_bauhaus_combobox_new(self);
<<<<<<< HEAD
  g->radius = dt_bauhaus_slider_new_with_range(self, 0.0f, 4.0f, 1., 1.f, 0);
  g->nbhood = dt_bauhaus_slider_new_with_range(self, 1.0f, 30.0f, 1., 7.f, 0);
=======
  g->radius = dt_bauhaus_slider_new_with_range(self, 0.0f, 4.0f, 1.f, 1.f, 0);
>>>>>>> 0cd1f259
  g->strength = dt_bauhaus_slider_new_with_range(self, 0.001f, 4.0f, .05, 1.f, 3);
  g->channel = dt_conf_get_int("plugins/darkroom/denoiseprofile/gui_channel");

  gtk_box_pack_start(GTK_BOX(self->widget), g->profile, TRUE, TRUE, 0);
  gtk_box_pack_start(GTK_BOX(self->widget), g->mode, TRUE, TRUE, 0);

  g->box_nlm = gtk_box_new(GTK_ORIENTATION_VERTICAL, DT_BAUHAUS_SPACE);
  g->box_wavelets = gtk_box_new(GTK_ORIENTATION_VERTICAL, DT_BAUHAUS_SPACE);

  gtk_box_pack_start(GTK_BOX(g->box_nlm), g->radius, TRUE, TRUE, 0);
  gtk_box_pack_start(GTK_BOX(g->box_nlm), g->nbhood, TRUE, TRUE, 0);

  g->channel_tabs = GTK_NOTEBOOK(gtk_notebook_new());

  gtk_notebook_append_page(GTK_NOTEBOOK(g->channel_tabs), GTK_WIDGET(gtk_box_new(GTK_ORIENTATION_HORIZONTAL, 0)),
                           gtk_label_new(_("all")));
  gtk_notebook_append_page(GTK_NOTEBOOK(g->channel_tabs), GTK_WIDGET(gtk_box_new(GTK_ORIENTATION_HORIZONTAL, 0)),
                           gtk_label_new(_("R")));
  gtk_notebook_append_page(GTK_NOTEBOOK(g->channel_tabs), GTK_WIDGET(gtk_box_new(GTK_ORIENTATION_HORIZONTAL, 0)),
                           gtk_label_new(_("G")));
  gtk_notebook_append_page(GTK_NOTEBOOK(g->channel_tabs), GTK_WIDGET(gtk_box_new(GTK_ORIENTATION_HORIZONTAL, 0)),
                           gtk_label_new(_("B")));

  gtk_widget_show_all(GTK_WIDGET(gtk_notebook_get_nth_page(g->channel_tabs, g->channel)));
  gtk_notebook_set_current_page(GTK_NOTEBOOK(g->channel_tabs), g->channel);
  g_signal_connect(G_OBJECT(g->channel_tabs), "switch_page", G_CALLBACK(denoiseprofile_tab_switch), self);

  const int ch = (int)g->channel;
  g->transition_curve = dt_draw_curve_new(0.0, 1.0, CATMULL_ROM);
  (void)dt_draw_curve_add_point(g->transition_curve, p->x[ch][DT_IOP_DENOISE_PROFILE_BANDS - 2] - 1.0f,
                                p->y[ch][DT_IOP_DENOISE_PROFILE_BANDS - 2]);
  for(int k = 0; k < DT_IOP_DENOISE_PROFILE_BANDS; k++)
    (void)dt_draw_curve_add_point(g->transition_curve, p->x[ch][k], p->y[ch][k]);
  (void)dt_draw_curve_add_point(g->transition_curve, p->x[ch][1] + 1.0f, p->y[ch][1]);

  g->mouse_x = g->mouse_y = g->mouse_pick = -1.0;
  g->dragging = 0;
  g->x_move = -1;
  g->mouse_radius = 1.0f / (DT_IOP_DENOISE_PROFILE_BANDS * 2);

  g->area = GTK_DRAWING_AREA(dtgtk_drawing_area_new_with_aspect_ratio(0.75));

  gtk_box_pack_start(GTK_BOX(g->box_wavelets), GTK_WIDGET(g->channel_tabs), FALSE, FALSE, 0);
  gtk_box_pack_start(GTK_BOX(g->box_wavelets), GTK_WIDGET(g->area), FALSE, FALSE, 0);

  gtk_widget_add_events(GTK_WIDGET(g->area), GDK_POINTER_MOTION_MASK | GDK_POINTER_MOTION_HINT_MASK
                                                 | GDK_BUTTON_PRESS_MASK | GDK_BUTTON_RELEASE_MASK
                                                 | GDK_LEAVE_NOTIFY_MASK | darktable.gui->scroll_mask);
  g_signal_connect(G_OBJECT(g->area), "draw", G_CALLBACK(denoiseprofile_draw), self);
  g_signal_connect(G_OBJECT(g->area), "button-press-event", G_CALLBACK(denoiseprofile_button_press), self);
  g_signal_connect(G_OBJECT(g->area), "button-release-event", G_CALLBACK(denoiseprofile_button_release), self);
  g_signal_connect(G_OBJECT(g->area), "motion-notify-event", G_CALLBACK(denoiseprofile_motion_notify), self);
  g_signal_connect(G_OBJECT(g->area), "leave-notify-event", G_CALLBACK(denoiseprofile_leave_notify), self);
  g_signal_connect(G_OBJECT(g->area), "scroll-event", G_CALLBACK(denoiseprofile_scrolled), self);

  g->stack = gtk_stack_new();
  gtk_stack_set_homogeneous(GTK_STACK(g->stack), FALSE);
  gtk_box_pack_start(GTK_BOX(self->widget), g->stack, TRUE, TRUE, 0);

  gtk_widget_show_all(g->box_nlm);
  gtk_widget_show_all(g->box_wavelets);
  gtk_stack_add_named(GTK_STACK(g->stack), g->box_nlm, "nlm");
  gtk_stack_add_named(GTK_STACK(g->stack), g->box_wavelets, "wavelets");
  gtk_stack_set_visible_child_name(GTK_STACK(g->stack), "nlm");

  gtk_box_pack_start(GTK_BOX(self->widget), g->strength, TRUE, TRUE, 0);
  dt_bauhaus_widget_set_label(g->profile, NULL, _("profile"));
  dt_bauhaus_widget_set_label(g->mode, NULL, _("mode"));
  dt_bauhaus_widget_set_label(g->radius, NULL, _("patch size"));
  dt_bauhaus_slider_set_format(g->radius, "%.0f");
  dt_bauhaus_widget_set_label(g->nbhood, NULL, _("search radius"));
  dt_bauhaus_slider_set_format(g->nbhood, "%.0f");
  dt_bauhaus_widget_set_label(g->strength, NULL, _("strength"));
  dt_bauhaus_combobox_add(g->mode, _("non-local means"));
  dt_bauhaus_combobox_add(g->mode, _("wavelets"));
  gtk_widget_set_tooltip_text(g->profile, _("profile used for variance stabilization"));
  gtk_widget_set_tooltip_text(g->mode, _("method used in the denoising core. "
                                         "non-local means works best for `lightness' blending, "
                                         "wavelets work best for `color' blending"));
  gtk_widget_set_tooltip_text(g->radius, _("radius of the patches to match. increase for more sharpness"));
  gtk_widget_set_tooltip_text(g->nbhood, _("emergency use only: radius of the neighbourhood to search patches in. increase for better denoising performance, but watch the long runtimes! large radii can be very slow. you have been warned"));
  gtk_widget_set_tooltip_text(g->strength, _("finetune denoising strength"));
  g_signal_connect(G_OBJECT(g->profile), "value-changed", G_CALLBACK(profile_callback), self);
  g_signal_connect(G_OBJECT(g->mode), "value-changed", G_CALLBACK(mode_callback), self);
  g_signal_connect(G_OBJECT(g->radius), "value-changed", G_CALLBACK(radius_callback), self);
  g_signal_connect(G_OBJECT(g->nbhood), "value-changed", G_CALLBACK(nbhood_callback), self);
  g_signal_connect(G_OBJECT(g->strength), "value-changed", G_CALLBACK(strength_callback), self);
}

void gui_cleanup(dt_iop_module_t *self)
{
  dt_iop_denoiseprofile_gui_data_t *g = (dt_iop_denoiseprofile_gui_data_t *)self->gui_data;
  g_list_free_full(g->profiles, dt_noiseprofile_free);
  dt_draw_curve_destroy(g->transition_curve);
  // nothing else necessary, gtk will clean up the slider.
  free(self->gui_data);
  self->gui_data = NULL;
}

// modelines: These editor modelines have been set for all relevant files by tools/update_modelines.sh
// vim: shiftwidth=2 expandtab tabstop=2 cindent
// kate: tab-indents: off; indent-width 2; replace-tabs on; indent-mode cstyle; remove-trailing-spaces modified;<|MERGE_RESOLUTION|>--- conflicted
+++ resolved
@@ -323,14 +323,8 @@
 
   if(d->mode == MODE_NLMEANS)
   {
-    const int P
-<<<<<<< HEAD
-        = ceilf(d->radius * fmin(roi_in->scale, 2.0f) / fmax(piece->iscale, 1.0f)); // pixel filter size
-    const int K = ceilf(d->nbhood * fmin(roi_in->scale, 2.0f) / fmax(piece->iscale, 1.0f)); // nbhood
-=======
-        = ceilf(d->radius * fminf(roi_in->scale, 2.0f) / fmaxf(piece->iscale, 1.0f)); // pixel filter size
-    const int K = ceilf(7 * fminf(roi_in->scale, 2.0f) / fmaxf(piece->iscale, 1.0f)); // nbhood
->>>>>>> 0cd1f259
+    const int P = ceilf(d->radius * fminf(roi_in->scale, 2.0f) / fmaxf(piece->iscale, 1.0f)); // pixel filter size
+    const int K = ceilf(d->nbhood * fminf(roi_in->scale, 2.0f) / fmaxf(piece->iscale, 1.0f)); // nbhood
 
     tiling->factor = 4.0f + 0.25f * NUM_BUCKETS; // in + out + (2 + NUM_BUCKETS * 0.25) tmp
     tiling->maxbuf = 1.0f;
@@ -2626,12 +2620,8 @@
   g->profiles = NULL;
   g->profile = dt_bauhaus_combobox_new(self);
   g->mode = dt_bauhaus_combobox_new(self);
-<<<<<<< HEAD
-  g->radius = dt_bauhaus_slider_new_with_range(self, 0.0f, 4.0f, 1., 1.f, 0);
-  g->nbhood = dt_bauhaus_slider_new_with_range(self, 1.0f, 30.0f, 1., 7.f, 0);
-=======
   g->radius = dt_bauhaus_slider_new_with_range(self, 0.0f, 4.0f, 1.f, 1.f, 0);
->>>>>>> 0cd1f259
+  g->nbhood = dt_bauhaus_slider_new_with_range(self, 1.0f, 30.0f, 1.f, 7.f, 0);
   g->strength = dt_bauhaus_slider_new_with_range(self, 0.001f, 4.0f, .05, 1.f, 3);
   g->channel = dt_conf_get_int("plugins/darkroom/denoiseprofile/gui_channel");
 
