/*
    This file is part of darktable,
    copyright (c) 2009--2010 johannes hanika.

    darktable is free software: you can redistribute it and/or modify
    it under the terms of the GNU General Public License as published by
    the Free Software Foundation, either version 3 of the License, or
    (at your option) any later version.

    darktable is distributed in the hope that it will be useful,
    but WITHOUT ANY WARRANTY; without even the implied warranty of
    MERCHANTABILITY or FITNESS FOR A PARTICULAR PURPOSE.  See the
    GNU General Public License for more details.

    You should have received a copy of the GNU General Public License
    along with darktable.  If not, see <http://www.gnu.org/licenses/>.
*/
#include "develop/develop.h"
#include "develop/imageop.h"
#include "develop/blend.h"
#include "control/jobs.h"
#include "control/control.h"
#include "control/conf.h"
#include "common/image_cache.h"
#include "common/imageio.h"
#include "common/debug.h"
#include "gui/gtk.h"

#include <glib/gprintf.h>
#include <stdlib.h>
#include <unistd.h>
#include <math.h>
#include <string.h>
#include <strings.h>
#include <assert.h>


uint8_t dt_dev_default_gamma[0x10000];
float dt_dev_de_gamma[0x100];

void dt_dev_set_gamma_array(dt_develop_t *dev, const float linear, const float gamma, uint8_t *arr)
{
  double a, b, c, g;
  if(linear<1.0)
  {
    g = gamma*(1.0-linear)/(1.0-gamma*linear);
    a = 1.0/(1.0+linear*(g-1));
    b = linear*(g-1)*a;
    c = pow(a*linear+b, g)/linear;
  }
  else
  {
    a = b = g = 0.0;
    c = 1.0;
  }

  for(int k=0; k<0x10000; k++)
  {
    // int32_t tmp = 0x10000 * powf(k/(float)0x10000, 1./2.2);
    int32_t tmp;
    if (k<0x10000*linear) tmp = MIN(c*k, 0xFFFF);
    else tmp = MIN(pow(a*k/0x10000+b, g)*0x10000, 0xFFFF);
    arr[k] = tmp>>8;
  }
}

void dt_dev_init(dt_develop_t *dev, int32_t gui_attached)
{
  float downsampling = dt_conf_get_float ("preview_subsample");
  dev->preview_downsampling = downsampling <= 1.0 && downsampling >= 0.1 ? downsampling : .5;
  dev->gui_module = NULL;
  dev->timestamp = 0;
  dev->gui_leaving = 0;
  dev->gui_synch = 0;
  dt_pthread_mutex_init(&dev->history_mutex, NULL);
  dev->history_end = 0;
  dev->history = NULL; // empty list

  dev->gui_attached = gui_attached;
  dev->width = -1;
  dev->height = -1;
  dev->mipf = NULL;

  dev->image = NULL;
  dev->image_dirty = dev->preview_dirty = 1;
  dev->image_loading = dev->preview_loading = 0;
  dev->image_force_reload = 0;
  dev->preview_input_changed = 0;

  dev->pipe = dev->preview_pipe = NULL;
  dev->histogram = dev->histogram_pre = NULL;

  if(dev->gui_attached)
  {
    dev->pipe = (dt_dev_pixelpipe_t *)malloc(sizeof(dt_dev_pixelpipe_t));
    dev->preview_pipe = (dt_dev_pixelpipe_t *)malloc(sizeof(dt_dev_pixelpipe_t));
    dt_dev_pixelpipe_init(dev->pipe);
    dt_dev_pixelpipe_init(dev->preview_pipe);

    dev->histogram = (float *)malloc(sizeof(float)*4*256);
    dev->histogram_pre = (float *)malloc(sizeof(float)*4*256);
    memset(dev->histogram, 0, sizeof(float)*256*4);
    memset(dev->histogram_pre, 0, sizeof(float)*256*4);
    dev->histogram_max = -1;
    dev->histogram_pre_max = -1;

#if 0 // this prints out a correction curve, to better understand the tonecurve.
    dt_dev_set_gamma_array(dev, 0.04045, 0.41, dt_dev_default_gamma);
    int last1 = 0; // invert
    for(int i=0; i<0x100; i++) for(int k=last1; k<0x10000; k++)
        if(dt_dev_default_gamma[k] >= i)
        {
          last1 = k;
          dt_dev_de_gamma[i] = k/(float)0x10000;
          break;
        }
    dt_dev_set_gamma_array(dev, 0.1, 0.35, dt_dev_default_gamma);
    printf("begin\n");
    for(int k=0; k<0x10000; k++)
    {
      printf("%d %d\n", k, (int)(dt_dev_de_gamma[dt_dev_default_gamma[k]]*0x10000));
    }
    printf("end\n");
#endif
    float lin = dt_conf_get_float("gamma_linear");
    float gam = dt_conf_get_float("gamma_gamma");
    dt_dev_set_gamma_array(dev, lin, gam, dt_dev_default_gamma);
    int last = 0; // invert
    for(int i=0; i<0x100; i++) for(int k=last; k<0x10000; k++)
        if(dt_dev_default_gamma[k] >= i)
        {
          last = k;
          dt_dev_de_gamma[i] = k/(float)0x10000;
          break;
        }
  }
  for(int i=0; i<0x100; i++) dev->gamma[i] = dt_dev_default_gamma[i<<8];

  dev->iop_instance = 0;
  dev->iop = NULL;
}

void dt_dev_cleanup(dt_develop_t *dev)
{
  if(!dev) return;
  // image_cache does not have to be unref'd, this is done outside develop module.
  // unref used mipmap buffers:
  if(dev->image)
  {
    dt_image_release(dev->image, DT_IMAGE_FULL, 'w');
    dt_image_release(dev->image, DT_IMAGE_FULL, 'r');
    if(dev->mipf) dt_image_release(dev->image, DT_IMAGE_MIPF, 'r');
  }
  if(dev->pipe)
  {
    dt_dev_pixelpipe_cleanup(dev->pipe);
    free(dev->pipe);
  }
  if(dev->preview_pipe)
  {
    dt_dev_pixelpipe_cleanup(dev->preview_pipe);
    free(dev->preview_pipe);
  }
  while(dev->history)
  {
    free(((dt_dev_history_item_t *)dev->history->data)->params);
    free( (dt_dev_history_item_t *)dev->history->data);
    dev->history = g_list_delete_link(dev->history, dev->history);
  }
  while(dev->iop)
  {
    dt_iop_cleanup_module((dt_iop_module_t *)dev->iop->data);
    free(dev->iop->data);
    dev->iop = g_list_delete_link(dev->iop, dev->iop);
  }
  dt_pthread_mutex_destroy(&dev->history_mutex);
  free(dev->histogram);
  free(dev->histogram_pre);
}

void dt_dev_process_image(dt_develop_t *dev)
{
  if(!dev->image || /*dev->image_loading ||*/ !dev->gui_attached || dev->pipe->processing) return;
  dt_job_t job;
  dt_dev_process_image_job_init(&job, dev);
  int err = dt_control_add_job_res(darktable.control, &job, DT_CTL_WORKER_2);
  if(err) fprintf(stderr, "[dev_process_image] job queue exceeded!\n");
}

void dt_dev_process_preview(dt_develop_t *dev)
{
  // if(!dev->image || !dev->image->mipf || !dev->gui_attached/* || dev->preview_pipe->processing*/) return;
  if(!dev->image || !dev->gui_attached) return;
  dt_job_t job;
  dt_dev_process_preview_job_init(&job, dev);
  int err = dt_control_add_job_res(darktable.control, &job, DT_CTL_WORKER_3);
  if(err) fprintf(stderr, "[dev_process_preview] job queue exceeded!\n");
}

void dt_dev_invalidate(dt_develop_t *dev)
{
  dev->image_dirty = 1;
  dev->timestamp++;
  if(dev->preview_pipe) dev->preview_pipe->input_timestamp = dev->timestamp;
}

void dt_dev_invalidate_all(dt_develop_t *dev)
{
  dev->preview_dirty = dev->image_dirty = 1;
  dev->timestamp++;
}

void dt_dev_process_preview_job(dt_develop_t *dev)
{
  if(dev->image_loading && dt_image_lock_if_available(dev->image, DT_IMAGE_MIPF, 'r'))
  {
    // raw is already loading, and we don't have a mipf yet. no use starting another file access, we wait.
    return;
  }
  else dt_image_release(dev->image, DT_IMAGE_MIPF, 'r');

  dt_control_log_busy_enter();
  dev->preview_pipe->input_timestamp = dev->timestamp;
  dev->preview_dirty = 1;
  if(dev->preview_loading)
  {
    // prefetch and lock
    if(dt_image_get(dev->image, DT_IMAGE_MIPF, 'r') != DT_IMAGE_MIPF)
    {
      dev->mipf = NULL;
      dt_control_log_busy_leave();
      return; // not loaded yet. load will issue a gtk redraw on completion, which in turn will trigger us again later.
    }
    dev->mipf = dev->image->mipf;
    // init pixel pipeline for preview.
    dt_image_get_mip_size(dev->image, DT_IMAGE_MIPF, &dev->mipf_width, &dev->mipf_height);
    dt_image_get_exact_mip_size(dev->image, DT_IMAGE_MIPF, &dev->mipf_exact_width, &dev->mipf_exact_height);
    dt_dev_pixelpipe_set_input(dev->preview_pipe, dev, dev->image->mipf, dev->mipf_width, dev->mipf_height, dev->image->width/(float)dev->mipf_width);
    dt_dev_pixelpipe_cleanup_nodes(dev->preview_pipe);
    dt_dev_pixelpipe_create_nodes(dev->preview_pipe, dev);
    dt_dev_pixelpipe_flush_caches(dev->preview_pipe);
    dev->preview_loading = 0;
  }
  else
  {
    // FIXME: when dr mode is left before demosaic completes, this will never return the lock!
    if(dt_image_get(dev->image, DT_IMAGE_MIPF, 'r') != DT_IMAGE_MIPF)
    {
      dev->mipf = NULL;
      dt_control_log_busy_leave();
      return;
    }
    dev->mipf = dev->image->mipf;
    // make sure our newly locked input is also given to the pixel pipe.
    dt_image_get_mip_size(dev->image, DT_IMAGE_MIPF, &dev->mipf_width, &dev->mipf_height);
    dt_image_get_exact_mip_size(dev->image, DT_IMAGE_MIPF, &dev->mipf_exact_width, &dev->mipf_exact_height);
    dt_dev_pixelpipe_set_input(dev->preview_pipe, dev, dev->image->mipf, dev->mipf_width, dev->mipf_height, dev->image->width/(float)dev->mipf_width);
  }

  // if raw loaded, get new mipf
  if(dev->preview_input_changed)
  {
    dt_dev_pixelpipe_flush_caches(dev->preview_pipe);
    dev->preview_input_changed = 0;
  }

  // always process the whole downsampled mipf buffer, to allow for fast scrolling and mip4 write-through.
restart:
  if(dev->gui_leaving)
  {
    dt_control_log_busy_leave();
    dev->mipf = NULL;
    dt_image_release(dev->image, DT_IMAGE_MIPF, 'r');
    return;
  }
  // adjust pipeline according to changed flag set by {add,pop}_history_item.
  // this locks dev->history_mutex.
  dt_times_t start;
  dt_get_times(&start);
  dt_dev_pixelpipe_change(dev->preview_pipe, dev);
  if(dt_dev_pixelpipe_process(dev->preview_pipe, dev, 0, 0, dev->preview_pipe->processed_width*dev->preview_downsampling, dev->preview_pipe->processed_height*dev->preview_downsampling, dev->preview_downsampling))
  {
    if(dev->preview_loading || dev->preview_input_changed)
    {
      dt_control_log_busy_leave();
      dev->mipf = NULL;
      dt_image_release(dev->image, DT_IMAGE_MIPF, 'r');
      return;
    }
    else goto restart;
  }
  dt_show_times(&start, "[dev_process_preview] pixel pipeline processing", NULL);

  dev->preview_dirty = 0;
  dt_control_queue_draw_all();
  dt_control_log_busy_leave();
  dev->mipf = NULL;
  dt_image_release(dev->image, DT_IMAGE_MIPF, 'r');
}

// process preview to gain ldr-mipmaps:
void dt_dev_process_to_mip(dt_develop_t *dev)
{
  // TODO: efficiency: check hash on preview_pipe->backbuf
  if(dt_image_get_blocking(dev->image, DT_IMAGE_MIPF, 'r') != DT_IMAGE_MIPF)
  {
    fprintf(stderr, "[dev_process_to_mip] no float buffer is available yet!\n");
    return; // not loaded yet.
  }

  if(!dev->preview_pipe)
  {
    // init pixel pipeline for preview.
    dev->preview_pipe = (dt_dev_pixelpipe_t *)malloc(sizeof(dt_dev_pixelpipe_t));
    dt_dev_pixelpipe_init(dev->preview_pipe);
    dt_image_get_mip_size(dev->image, DT_IMAGE_MIPF, &dev->mipf_width, &dev->mipf_height);
    dt_image_get_exact_mip_size(dev->image, DT_IMAGE_MIPF, &dev->mipf_exact_width, &dev->mipf_exact_height);
    dt_dev_pixelpipe_set_input(dev->preview_pipe, dev, dev->image->mipf, dev->mipf_width, dev->mipf_height, dev->image->width/(float)dev->mipf_width);
    dt_dev_pixelpipe_cleanup_nodes(dev->preview_pipe);
    dt_dev_pixelpipe_create_nodes(dev->preview_pipe, dev);
    dev->preview_loading = 0;
  }

  int wd, ht;
  float fwd, fht;

  dev->preview_downsampling = 1.0;
  dev->preview_pipe->changed |= DT_DEV_PIPE_SYNCH;
  dt_dev_process_preview_job(dev);

  // now the real wd/ht is available.
  dt_dev_get_processed_size(dev, &dev->image->output_width, &dev->image->output_height);
  dt_image_get_mip_size(dev->image, DT_IMAGE_MIP4, &wd, &ht);
  dt_image_get_exact_mip_size(dev->image, DT_IMAGE_MIP4, &fwd, &fht);

  if(dt_image_alloc(dev->image, DT_IMAGE_MIP4))
  {
    fprintf(stderr, "[dev_process_to_mip] could not alloc mip4 to write mipmaps!\n");
    dt_image_release(dev->image, DT_IMAGE_MIPF, 'r');
    return;
  }

  dt_image_check_buffer(dev->image, DT_IMAGE_MIP4, sizeof(uint8_t)*4*wd*ht);
  dt_pthread_mutex_lock(&(dev->preview_pipe->backbuf_mutex));

  // don't if processing failed and backbuf's not there.
  if(dev->preview_pipe->backbuf)
  {
    dt_iop_clip_and_zoom_8(dev->preview_pipe->backbuf, 0, 0, dev->preview_pipe->backbuf_width, dev->preview_pipe->backbuf_height,
                           dev->preview_pipe->backbuf_width, dev->preview_pipe->backbuf_height,
                           dev->image->mip[DT_IMAGE_MIP4], 0, 0, fwd, fht, wd, ht);

  }
  dt_image_release(dev->image, DT_IMAGE_MIP4, 'w');
  dt_pthread_mutex_unlock(&(dev->preview_pipe->backbuf_mutex));

  dt_image_update_mipmaps(dev->image);

  dt_image_cache_flush(dev->image); // write new output size to db.
  dt_image_release(dev->image, DT_IMAGE_MIP4, 'r');
  dt_image_release(dev->image, DT_IMAGE_MIPF, 'r');
}

void dt_dev_process_image_job(dt_develop_t *dev)
{
  dt_control_log_busy_enter();
  dev->image_dirty = 1;
  if(dev->image_loading) dt_dev_raw_load(dev, dev->image);

  dt_dev_zoom_t zoom;
  float zoom_x, zoom_y, scale;
  int x, y;

  // printf("process: %d %d -> %d %d scale %f\n", x, y, dev->capwidth, dev->capheight, scale);
  // adjust pipeline according to changed flag set by {add,pop}_history_item.
restart:
  if(dev->gui_leaving)
  {
    dt_control_log_busy_leave();
    return;
  }
  dev->pipe->input_timestamp = dev->timestamp;
  // this locks dev->history_mutex.
  dt_dev_pixelpipe_change(dev->pipe, dev);
  // determine scale according to new dimensions
  DT_CTL_GET_GLOBAL(zoom, dev_zoom);
  DT_CTL_GET_GLOBAL(zoom_x, dev_zoom_x);
  DT_CTL_GET_GLOBAL(zoom_y, dev_zoom_y);

  scale = dt_dev_get_zoom_scale(dev, zoom, 1.0f, 0);
  dev->capwidth  = MIN(MIN(dev->width,  dev->pipe->processed_width *scale), DT_IMAGE_WINDOW_SIZE);
  dev->capheight = MIN(MIN(dev->height, dev->pipe->processed_height*scale), DT_IMAGE_WINDOW_SIZE);
  x = MAX(0, scale*dev->pipe->processed_width *(.5+zoom_x)-dev->capwidth/2);
  y = MAX(0, scale*dev->pipe->processed_height*(.5+zoom_y)-dev->capheight/2);
#ifndef HAVE_GEGL
  // only necessary for full pixels pipeline
  assert(dev->capwidth  <= DT_IMAGE_WINDOW_SIZE);
  assert(dev->capheight <= DT_IMAGE_WINDOW_SIZE);
#endif

  dt_times_t start;
  dt_get_times(&start);
  if(dt_dev_pixelpipe_process(dev->pipe, dev, x, y, dev->capwidth, dev->capheight, scale))
  {
    if(dev->image_force_reload)
    {
      dt_control_log_busy_leave();
      return;
    }
    else goto restart;
  }
  dt_show_times(&start, "[dev_process_image] pixel pipeline processing", NULL);

  // maybe we got zoomed/panned in the meantime?
  if(dev->pipe->changed != DT_DEV_PIPE_UNCHANGED) goto restart;
  dev->image_dirty = 0;

  dt_control_queue_draw_all();
  dt_control_log_busy_leave();
}

void dt_dev_raw_reload(dt_develop_t *dev)
{
  dev->image_force_reload = dev->image_loading = dev->preview_loading = 1;
  dev->image->output_width = dev->image->output_height = 0;
  dev->pipe->changed |= DT_DEV_PIPE_SYNCH;
  dt_dev_invalidate(dev); // only invalidate image, preview will follow once it's loaded.
}

void dt_dev_raw_load(dt_develop_t *dev, dt_image_t *img)
{
  // only load if not already there.
  if(dev->image_force_reload || dt_image_lock_if_available(dev->image, DT_IMAGE_FULL, 'r'))
  {
    int err;
    // not loaded from cache because it is obviously not there yet.
    if(dev->image_force_reload) dt_image_release(img, DT_IMAGE_FULL, 'r');
restart:
    dev->image_loading = 1;
    dt_print(DT_DEBUG_CONTROL, "[run_job+] 99 %f imageio loading image %d\n", dt_get_wtime(), img->id);
    dt_times_t start;
    dt_get_times(&start);
    err = dt_image_load(img, DT_IMAGE_FULL); // load and lock 'r'
    dt_show_times(&start, "[dev_raw_load] imageio", "to load the image.");
    dt_print(DT_DEBUG_CONTROL, "[run_job-] 99 %f imageio loading image %d\n", dt_get_wtime(), img->id);
    if(err)
    {
      // couldn't load image (cache slots full?)
      fprintf(stderr, "[dev_raw_load] failed to load image %s!\n", img->filename);
      // spin lock:
      sleep(1);
      goto restart;
    }

    // obsoleted by another job?
    if(dev->image != img)
    {
      printf("[dev_raw_load] recovering from obsoleted read!\n");
      img = dev->image;
      dt_image_release(img, DT_IMAGE_FULL, 'r');
      goto restart;
    }
  }
  if(dev->gui_attached)
  {
    // reset output width
    dev->image->output_width = dev->image->output_height = 0;
    // init pixel pipeline
    dt_dev_pixelpipe_set_input(dev->pipe, dev, dev->image->pixels, dev->image->width, dev->image->height, 1.0);
    dt_dev_pixelpipe_cleanup_nodes(dev->pipe);
    dt_dev_pixelpipe_create_nodes(dev->pipe, dev);
    if(dev->image_force_reload) dt_dev_pixelpipe_flush_caches(dev->pipe);
    dev->image_loading = 0;
    dev->image_dirty = 1;
    dev->image_force_reload = 0;
    // during load, a mipf update could have been issued.
    dev->preview_input_changed = 1;
    dev->preview_dirty = 1;
    dev->gui_synch = 1; // notify gui thread we want to synch
    dev->preview_pipe->changed |= DT_DEV_PIPE_SYNCH;
    dev->pipe->changed |= DT_DEV_PIPE_SYNCH;
    dt_dev_process_image(dev);
  }
}

float dt_dev_get_zoom_scale(dt_develop_t *dev, dt_dev_zoom_t zoom, int closeup_factor, int preview)
{
  float zoom_scale, prevw, prevh;
  // set processed width to something useful while image is not there yet:
  int procw, proch;
  dt_dev_get_processed_size(dev, &procw, &proch);
  const float w = preview ? dev->preview_pipe->backbuf_width  : procw;
  const float h = preview ? dev->preview_pipe->backbuf_height : proch;
  if(preview) dt_image_get_exact_mip_size(dev->image, DT_IMAGE_MIP4, &prevw, &prevh);
  switch(zoom)
  {
    case DT_ZOOM_FIT:
      zoom_scale = fminf(dev->width/w, dev->height/h);
      break;
    case DT_ZOOM_FILL:
      zoom_scale = fmaxf(dev->width/w, dev->height/h);
      break;
    case DT_ZOOM_1:
      zoom_scale = closeup_factor;
      if(preview) zoom_scale *= dev->preview_pipe->iscale / dev->preview_downsampling;
      break;
    default: // DT_ZOOM_FREE
      DT_CTL_GET_GLOBAL(zoom_scale, dev_zoom_scale);
      if(preview) zoom_scale *= dev->preview_pipe->iscale / dev->preview_downsampling;
      break;
  }
  return zoom_scale;
}

void dt_dev_load_preview(dt_develop_t *dev, dt_image_t *image)
{
  dev->image = image;
  dev->preview_loading = 1;
  if(dt_image_get_blocking(dev->image, DT_IMAGE_MIPF, 'r') == DT_IMAGE_MIPF) dev->mipf = dev->image->mipf; // prefetch and lock
  else dev->mipf = NULL;
  dev->preview_dirty = 1;

  dev->iop = dt_iop_load_modules(dev);
  dt_dev_read_history(dev);
}


void dt_dev_load_image(dt_develop_t *dev, dt_image_t *image)
{
  dev->image = image;
  if(dev->pipe)
  {
    dev->pipe->processed_width  = 0;
    dev->pipe->processed_height = 0;
  }
  dev->image_loading = 1;
  dev->preview_loading = 1;
  if(dev->gui_attached && dt_image_get(dev->image, DT_IMAGE_MIPF, 'r') == DT_IMAGE_MIPF) dev->mipf = dev->image->mipf; // prefetch and lock
  else dev->mipf = NULL;
  dev->image_dirty = dev->preview_dirty = 1;

  if(!dev->gui_attached)
    dt_dev_raw_load(dev, dev->image);

  dev->iop = dt_iop_load_modules(dev);
  dt_dev_read_history(dev);
}

void dt_dev_configure (dt_develop_t *dev, int wd, int ht)
{
  wd = MIN(DT_IMAGE_WINDOW_SIZE, wd);
  ht = MIN(DT_IMAGE_WINDOW_SIZE, ht);
  if(dev->width != wd || dev->height != ht)
  {
    dev->width  = wd;
    dev->height = ht;
    dev->preview_pipe->changed |= DT_DEV_PIPE_ZOOMED;
    dev->pipe->changed |= DT_DEV_PIPE_ZOOMED;
    dt_dev_invalidate(dev);
  }
}

// helper used to synch a single history item with db
int dt_dev_write_history_item(dt_image_t *image, dt_dev_history_item_t *h, int32_t num)
{
  if(!image) return 1;
  sqlite3_stmt *stmt;
  DT_DEBUG_SQLITE3_PREPARE_V2(darktable.db, "select num from history where imgid = ?1 and num = ?2", -1, &stmt, NULL);
  DT_DEBUG_SQLITE3_BIND_INT(stmt, 1, image->id);
  DT_DEBUG_SQLITE3_BIND_INT(stmt, 2, num);
  if(sqlite3_step(stmt) != SQLITE_ROW)
  {
    sqlite3_finalize(stmt);
    DT_DEBUG_SQLITE3_PREPARE_V2(darktable.db, "insert into history (imgid, num) values (?1, ?2)", -1, &stmt, NULL);
    DT_DEBUG_SQLITE3_BIND_INT(stmt, 1, image->id);
    DT_DEBUG_SQLITE3_BIND_INT(stmt, 2, num);
    sqlite3_step (stmt);
  }
  // printf("[dev write history item] writing %d - %s params %f %f\n", h->module->instance, h->module->op, *(float *)h->params, *(((float *)h->params)+1));
  sqlite3_finalize (stmt);
  DT_DEBUG_SQLITE3_PREPARE_V2(darktable.db, "update history set operation = ?1, op_params = ?2, module = ?3, enabled = ?4, blendop_params = ?7 where imgid = ?5 and num = ?6", -1, &stmt, NULL);
  DT_DEBUG_SQLITE3_BIND_TEXT(stmt, 1, h->module->op, strlen(h->module->op), SQLITE_TRANSIENT);
  DT_DEBUG_SQLITE3_BIND_BLOB(stmt, 2, h->params, h->module->params_size, SQLITE_TRANSIENT);
  DT_DEBUG_SQLITE3_BIND_INT(stmt, 3, h->module->version());
  DT_DEBUG_SQLITE3_BIND_INT(stmt, 4, h->enabled);
  DT_DEBUG_SQLITE3_BIND_INT(stmt, 5, image->id);
  DT_DEBUG_SQLITE3_BIND_INT(stmt, 6, num);
  DT_DEBUG_SQLITE3_BIND_BLOB(stmt, 7, h->blend_params, sizeof(dt_develop_blend_params_t), SQLITE_TRANSIENT);

  sqlite3_step (stmt);
  sqlite3_finalize (stmt);
  return 0;
}

void dt_dev_add_history_item(dt_develop_t *dev, dt_iop_module_t *module, gboolean enable)
{
  if(darktable.gui->reset) return;
  dt_pthread_mutex_lock(&dev->history_mutex);
  if (dev && dev->image) dev->image->dirty = 1;
  if(dev->gui_attached)
  {
    GList *history = g_list_nth (dev->history, dev->history_end);
    while(history)
    {
      GList *next = g_list_next(history);
      dt_dev_history_item_t *hist = (dt_dev_history_item_t *)(history->data);
      // printf("removing obsoleted history item: %s\n", hist->module->op);
      free(hist->params);
      free(history->data);
      dev->history = g_list_delete_link(dev->history, history);
      history = next;
    }
    history = g_list_nth(dev->history, dev->history_end-1);
    if(!history || module->instance != ((dt_dev_history_item_t *)history->data)->module->instance)
    {
      // new operation, push new item
      // printf("adding new history item %d - %s\n", dev->history_end, module->op);
      // if(history) printf("because item %d - %s is different operation.\n", dev->history_end-1, ((dt_dev_history_item_t *)history->data)->module->op);
      dev->history_end++;
      dt_dev_history_item_t *hist = (dt_dev_history_item_t *)malloc(sizeof(dt_dev_history_item_t));
      if (enable)
      {
        module->enabled = TRUE;
        if(module->off)
        {
          darktable.gui->reset = 1;
          gtk_toggle_button_set_active(GTK_TOGGLE_BUTTON(module->off), module->enabled);
          darktable.gui->reset = 0;
        }
      }
      hist->enabled = module->enabled;
      hist->module = module;
      hist->params = malloc(module->params_size);

      /* allocate and set hist blend_params */
      hist->blend_params = malloc(sizeof(dt_develop_blend_params_t));
      memset(hist->blend_params, 0, sizeof(dt_develop_blend_params_t));

      memcpy(hist->params, module->params, module->params_size);
      if(module->flags() & IOP_FLAGS_SUPPORTS_BLENDING)
        memcpy(hist->blend_params, module->blend_params, sizeof(dt_develop_blend_params_t));

      dev->history = g_list_append(dev->history, hist);
      dev->pipe->changed |= DT_DEV_PIPE_SYNCH;
      dev->preview_pipe->changed |= DT_DEV_PIPE_SYNCH; // topology remains, as modules are fixed for now.
    }
    else
    {
      // same operation, change params
      // printf("changing same history item %d - %s\n", dev->history_end-1, module->op);
      dt_dev_history_item_t *hist = (dt_dev_history_item_t *)history->data;
      memcpy(hist->params, module->params, module->params_size);

      if(module->flags() & IOP_FLAGS_SUPPORTS_BLENDING)
        memcpy(hist->blend_params, module->blend_params, sizeof(dt_develop_blend_params_t));

      // if the user changed stuff and the module is still not enabled, do it:
      if(strcmp(module->op, "rawimport") && !hist->enabled && !module->enabled)
      {
        // only if not rawimport. this always stays off.
        module->enabled = 1;
        if(module->off)
        {
          darktable.gui->reset = 1;
          gtk_toggle_button_set_active(GTK_TOGGLE_BUTTON(module->off), module->enabled);
          darktable.gui->reset = 0;
        }
      }
      hist->enabled = module->enabled;
      dev->pipe->changed |= DT_DEV_PIPE_TOP_CHANGED;
      dev->preview_pipe->changed |= DT_DEV_PIPE_TOP_CHANGED;
    }
  }
#if 0
  {
    // debug:
    printf("remaining %d history items:\n", dev->history_end);
    GList *history = dev->history;
    int i = 0;
    while(history)
    {
      dt_dev_history_item_t *hist = (dt_dev_history_item_t *)(history->data);
      printf("%d %s\n", i, hist->module->op);
      history = g_list_next(history);
      i++;
    }
  }
#endif

  // invalidate buffers and force redraw of darkroom
  dt_dev_invalidate_all(dev);
  dt_pthread_mutex_unlock(&dev->history_mutex);

  if(dev->gui_attached)
  {
    /* signal that history has changed */
    dt_control_signal_raise(darktable.signals, DT_SIGNAL_DEVELOP_HISTORY_CHANGE);

    /* redraw */
    dt_control_queue_draw_all();
  }
}

void dt_dev_reload_history_items(dt_develop_t *dev)
{
  dt_dev_pop_history_items(dev, 0);
  // remove unused history items:
  GList *history = g_list_nth(dev->history, dev->history_end);
  while(history)
  {
    GList *next = g_list_next(history);
    dt_dev_history_item_t *hist = (dt_dev_history_item_t *)(history->data);
    free(hist->params);
    free(hist->blend_params);
    free(history->data);
    dev->history = g_list_delete_link(dev->history, history);
    history = next;
  }
  dt_dev_read_history(dev);
  dt_dev_pop_history_items(dev, dev->history_end);
}

/**
 * \brief Pop items off the history stack until only at most (cnt) remain
 *
 * \param[in] dev the developer to use for state
 * \param[in] cnt the maximum number of elements to leave on the history stack
 */
void dt_dev_pop_history_items(dt_develop_t *dev, int32_t cnt)
{
  // printf("dev popping all history items >= %d\n", cnt);
  dt_pthread_mutex_lock(&dev->history_mutex);
  if (dev && dev->image) dev->image->dirty = 1;
  darktable.gui->reset = 1;
  dev->history_end = cnt;
  // reset gui params for all modules
  GList *modules = dev->iop;
  while(modules)
  {
    dt_iop_module_t *module = (dt_iop_module_t *)(modules->data);
    memcpy(module->params, module->default_params, module->params_size);
    memcpy(module->blend_params, module->default_blendop_params,sizeof(dt_develop_blend_params_t));
    module->enabled = module->default_enabled;
    modules = g_list_next(modules);
  }
  // go through history and set gui params
  GList *history = dev->history;
  for(int i=0; i<cnt && history; i++)
  {
    dt_dev_history_item_t *hist = (dt_dev_history_item_t *)(history->data);
    memcpy(hist->module->params, hist->params, hist->module->params_size);
    memcpy(hist->module->blend_params, hist->blend_params, sizeof(dt_develop_blend_params_t));

    hist->module->enabled = hist->enabled;
    history = g_list_next(history);
  }
  // update all gui modules
  modules = dev->iop;
  while(modules)
  {
    dt_iop_module_t *module = (dt_iop_module_t *)(modules->data);
    dt_iop_gui_update(module);
    modules = g_list_next(modules);
  }
  dev->pipe->changed |= DT_DEV_PIPE_SYNCH;
  dev->preview_pipe->changed |= DT_DEV_PIPE_SYNCH; // again, fixed topology for now.
  darktable.gui->reset = 0;
  dt_dev_invalidate_all(dev);
  dt_pthread_mutex_unlock(&dev->history_mutex);
  dt_control_queue_draw_all();
}

/**
 * \brief Write updated history to DB for the active image in the developer
 *
 * \param[in] dev The developer to use for state
 */
void dt_dev_write_history(dt_develop_t *dev)
{
  sqlite3_stmt *stmt;
  DT_DEBUG_SQLITE3_PREPARE_V2(darktable.db, "delete from history where imgid = ?1", -1, &stmt, NULL);
  DT_DEBUG_SQLITE3_BIND_INT(stmt, 1, dev->image->id);
  sqlite3_step(stmt);
  sqlite3_finalize (stmt);
  GList *history = dev->history;
  for(int i=0; i<dev->history_end && history; i++)
  {
    dt_dev_history_item_t *hist = (dt_dev_history_item_t *)(history->data);
    (void)dt_dev_write_history_item(dev->image, hist, i);
    history = g_list_next(history);
  }
}

void dt_dev_read_history(dt_develop_t *dev)
{
  if(!dev->image) return;
  sqlite3_stmt *stmt;
  DT_DEBUG_SQLITE3_PREPARE_V2(darktable.db, "select * from history where imgid = ?1 order by num", -1, &stmt, NULL);
  DT_DEBUG_SQLITE3_BIND_INT(stmt, 1, dev->image->id);
  dev->history_end = 0;
  while(sqlite3_step(stmt) == SQLITE_ROW)
  {
    // db record:
    // 0-img, 1-num, 2-module_instance, 3-operation char, 4-params blob, 5-enabled, 6-blend_params
    dt_dev_history_item_t *hist = (dt_dev_history_item_t *)malloc(sizeof(dt_dev_history_item_t));
    hist->enabled = sqlite3_column_int(stmt, 5);

    GList *modules = dev->iop;
    const char *opname = (const char *)sqlite3_column_text(stmt, 3);
    hist->module = NULL;
    while(modules)
    {
      dt_iop_module_t *module = (dt_iop_module_t *)modules->data;
      if(!strcmp(module->op, opname))
      {
        hist->module = module;
        break;
      }
      modules = g_list_next(modules);
    }
    if(!hist->module)
    {
      fprintf(stderr, "[dev_read_history] the module `%s' requested by image `%s' is not installed on this computer!\n", opname, dev->image->filename);
      free(hist);
      continue;
    }
    int modversion = sqlite3_column_int(stmt, 2);
    assert(strcmp((char *)sqlite3_column_text(stmt, 3), hist->module->op) == 0);
    hist->params = malloc(hist->module->params_size);
    hist->blend_params = malloc(sizeof(dt_develop_blend_params_t));
    if(hist->module->version() != modversion || hist->module->params_size != sqlite3_column_bytes(stmt, 4) ||
        strcmp((char *)sqlite3_column_text(stmt, 3), hist->module->op))
    {
      if(!hist->module->legacy_params ||
          hist->module->legacy_params(hist->module, sqlite3_column_blob(stmt, 4), labs(modversion), hist->params, labs(hist->module->version())))
      {
        free(hist->params);
        fprintf(stderr, "[dev_read_history] module `%s' version mismatch: history is %d, dt %d.\n", hist->module->op, modversion, hist->module->version());
        const char *fname = dev->image->filename + strlen(dev->image->filename);
        while(fname > dev->image->filename && *fname != '/') fname --;
        if(fname > dev->image->filename) fname++;
        dt_control_log(_("%s: module `%s' version mismatch: %d != %d"), fname, hist->module->op, hist->module->version(), modversion);
        free(hist);
        continue;
      }
    }
    else
    {
      memcpy(hist->params, sqlite3_column_blob(stmt, 4), hist->module->params_size);
    }

    if(sqlite3_column_bytes(stmt, 6) == sizeof(dt_develop_blend_params_t))
      memcpy(hist->blend_params, sqlite3_column_blob(stmt, 6), sizeof(dt_develop_blend_params_t));
    else
      memset(hist->blend_params, 0, sizeof(dt_develop_blend_params_t));

    // memcpy(hist->module->params, hist->params, hist->module->params_size);
    // hist->module->enabled = hist->enabled;
    // printf("[dev read history] img %d number %d for operation %d - %s params %f %f\n", sqlite3_column_int(stmt, 0), sqlite3_column_int(stmt, 1), instance, hist->module->op, *(float *)hist->params, *(((float*)hist->params)+1));
    dev->history = g_list_append(dev->history, hist);
    dev->history_end ++;

  }

  if(dev->gui_attached)
  {
    dev->pipe->changed |= DT_DEV_PIPE_SYNCH;
    dev->preview_pipe->changed |= DT_DEV_PIPE_SYNCH; // again, fixed topology for now.
    dt_dev_invalidate_all(dev);

    /* signal history changed */
    dt_control_signal_raise(darktable.signals,DT_SIGNAL_DEVELOP_HISTORY_CHANGE);
  }
  sqlite3_finalize (stmt);
}

void dt_dev_check_zoom_bounds(dt_develop_t *dev, float *zoom_x, float *zoom_y, dt_dev_zoom_t zoom, int closeup, float *boxww, float *boxhh)
{
  int procw, proch;
  dt_dev_get_processed_size(dev, &procw, &proch);
  float boxw = 1, boxh = 1; // viewport in normalised space
//   if(zoom == DT_ZOOM_1)
//   {
//     const float imgw = (closeup ? 2 : 1)*procw;
//     const float imgh = (closeup ? 2 : 1)*proch;
//     const float devw = MIN(imgw, dev->width);
//     const float devh = MIN(imgh, dev->height);
//     boxw = fminf(1.0, devw/imgw);
//     boxh = fminf(1.0, devh/imgh);
//   }
  if(zoom == DT_ZOOM_FIT)
  {
    *zoom_x = *zoom_y = 0.0f;
    boxw = boxh = 1.0f;
  }
  else
  {
    const float scale = dt_dev_get_zoom_scale(dev, zoom, closeup ? 2 : 1, 0);
    const float imgw = procw;
    const float imgh = proch;
    const float devw = dev->width;
    const float devh = dev->height;
    boxw = devw/(imgw*scale);
    boxh = devh/(imgh*scale);
  }

  if(*zoom_x < boxw/2 - .5) *zoom_x = boxw/2 - .5;
  if(*zoom_x > .5 - boxw/2) *zoom_x = .5 - boxw/2;
  if(*zoom_y < boxh/2 - .5) *zoom_y = boxh/2 - .5;
  if(*zoom_y > .5 - boxh/2) *zoom_y = .5 - boxh/2;
  if(boxw > 1.0) *zoom_x = 0.f;
  if(boxh > 1.0) *zoom_y = 0.f;

  if(boxww) *boxww = boxw;
  if(boxhh) *boxhh = boxh;
}

void dt_dev_get_processed_size(const dt_develop_t *dev, int *procw, int *proch)
{
  const float scale = dev->image->width/dev->mipf_exact_width;
  *procw = dev->pipe && dev->pipe->processed_width  ? dev->pipe->processed_width  : scale * dev->preview_pipe->processed_width;
  *proch = dev->pipe && dev->pipe->processed_height ? dev->pipe->processed_height : scale * dev->preview_pipe->processed_height;
}

void dt_dev_get_pointer_zoom_pos(dt_develop_t *dev, const float px, const float py, float *zoom_x, float *zoom_y)
{
  dt_dev_zoom_t zoom;
  int closeup, procw, proch;
  float zoom2_x, zoom2_y;
  DT_CTL_GET_GLOBAL(zoom, dev_zoom);
  DT_CTL_GET_GLOBAL(closeup, dev_closeup);
  DT_CTL_GET_GLOBAL(zoom2_x, dev_zoom_x);
  DT_CTL_GET_GLOBAL(zoom2_y, dev_zoom_y);
  dt_dev_get_processed_size(dev, &procw, &proch);
  const float scale = dt_dev_get_zoom_scale(dev, zoom, closeup ? 2.0 : 1.0, 0);
  // offset from center now (current zoom_{x,y} points there)
  const float mouse_off_x = px - .5*dev->width, mouse_off_y = py - .5*dev->height;
  zoom2_x += mouse_off_x/(procw*scale);
  zoom2_y += mouse_off_y/(proch*scale);
  *zoom_x = zoom2_x;
  *zoom_y = zoom2_y;
}

void dt_dev_get_history_item_label(dt_dev_history_item_t *hist, char *label, const int cnt)
{
  if(strcmp(hist->module->op, "rawimport"))
    g_snprintf(label, cnt, "%s (%s)", hist->module->name(), hist->enabled ? _("on") : _("off"));
  else
    g_snprintf(label, cnt, "%s", hist->module->name());
}

int
dt_dev_is_current_image (dt_develop_t *dev, int imgid)
{
  return (dev->image && dev->image->id==imgid)?1:0;
}

<<<<<<< HEAD

gboolean dt_dev_exposure_hooks_available(dt_develop_t *dev)
{
  /* check if exposure iop module has registered its hooks */
  if( dev->exposure.module && 
      dev->exposure.set_black && dev->exposure.get_black &&
      dev->exposure.set_white && dev->exposure.get_white)
    return TRUE;

  return FALSE;
}

void dt_dev_exposure_reset_defaults(dt_develop_t *dev)
{
  if (dev->exposure.module)
    dev->exposure.module->reload_defaults(dev->exposure.module);

  /*memcpy(d->exposure->params, d->exposure->default_params, d->exposure->params_size);
    d->exposure->gui_update(d->exposure);
    dt_dev_add_history_item(d->exposure->dev, d->exposure, TRUE);*/
}

void dt_dev_exposure_set_white(dt_develop_t *dev, const float white)
{
   if (dev->exposure.module && dev->exposure.set_white)
     dev->exposure.set_white(dev->exposure.module, white);
}

float dt_dev_exposure_get_white(dt_develop_t *dev)
{
  if (dev->exposure.module && dev->exposure.set_white)
     return dev->exposure.get_white(dev->exposure.module);

  return 0.0;
}

void dt_dev_exposure_set_black(dt_develop_t *dev, const float black)
{
  if (dev->exposure.module && dev->exposure.set_black)
     dev->exposure.set_black(dev->exposure.module, black);
}

float dt_dev_exposure_get_black(dt_develop_t *dev)
{
  if (dev->exposure.module && dev->exposure.set_black)
     return dev->exposure.get_black(dev->exposure.module);

  return 0.0;
}



=======
void
dt_dev_invalidate_from_gui (dt_develop_t *dev)
{
  dt_dev_pop_history_items(darktable.develop, darktable.develop->history_end);
}

>>>>>>> 849a1feb
// kate: tab-indents: off; indent-width 2; replace-tabs on; indent-mode cstyle; remove-trailing-space on;<|MERGE_RESOLUTION|>--- conflicted
+++ resolved
@@ -955,8 +955,6 @@
   return (dev->image && dev->image->id==imgid)?1:0;
 }
 
-<<<<<<< HEAD
-
 gboolean dt_dev_exposure_hooks_available(dt_develop_t *dev)
 {
   /* check if exposure iop module has registered its hooks */
@@ -1006,14 +1004,4 @@
   return 0.0;
 }
 
-
-
-=======
-void
-dt_dev_invalidate_from_gui (dt_develop_t *dev)
-{
-  dt_dev_pop_history_items(darktable.develop, darktable.develop->history_end);
-}
-
->>>>>>> 849a1feb
 // kate: tab-indents: off; indent-width 2; replace-tabs on; indent-mode cstyle; remove-trailing-space on;