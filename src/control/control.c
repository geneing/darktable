--- conflicted
+++ resolved
@@ -141,7 +141,204 @@
 
 int dt_control_load_config(dt_control_t *c)
 {
-<<<<<<< HEAD
+  dt_conf_set_int("ui_last/view", DT_MODE_NONE);
+  int width  = dt_conf_get_int("ui_last/window_w");
+  int height = dt_conf_get_int("ui_last/window_h");
+  gint x = dt_conf_get_int("ui_last/window_x");
+  gint y = dt_conf_get_int("ui_last/window_y");
+  GtkWidget *widget = glade_xml_get_widget (darktable.gui->main_window, "main_window");
+  gtk_window_move(GTK_WINDOW(widget),x,y);
+  gtk_window_resize(GTK_WINDOW(widget), width, height);
+  int fullscreen = dt_conf_get_bool("ui_last/fullscreen");
+  if(fullscreen) gtk_window_fullscreen  (GTK_WINDOW(widget));
+  else           gtk_window_unfullscreen(GTK_WINDOW(widget));
+  dt_control_restore_gui_settings(DT_LIBRARY);
+  return 0;
+}
+
+int dt_control_write_config(dt_control_t *c)
+{
+  dt_ctl_gui_mode_t gui = dt_conf_get_int("ui_last/view");
+  dt_control_save_gui_settings(gui);
+
+  GtkWidget *widget = glade_xml_get_widget (darktable.gui->main_window, "main_window");
+  gint x, y;
+  gtk_window_get_position(GTK_WINDOW(widget), &x, &y);
+  dt_conf_set_int ("ui_last/window_x",  x);
+  dt_conf_set_int ("ui_last/window_y",  y);
+  dt_conf_set_int ("ui_last/window_w",  widget->allocation.width);
+  dt_conf_set_int ("ui_last/window_h",  widget->allocation.height);
+
+  sqlite3_stmt *stmt;
+  dt_pthread_mutex_lock(&(darktable.control->global_mutex));
+  DT_DEBUG_SQLITE3_PREPARE_V2(darktable.db, "update settings set settings = ?1 where rowid = 1", -1, &stmt, NULL);
+  DT_DEBUG_SQLITE3_BIND_BLOB(stmt, 1, &(darktable.control->global_settings), sizeof(dt_ctl_settings_t), SQLITE_STATIC);
+  sqlite3_step(stmt);
+  sqlite3_finalize(stmt);
+  dt_pthread_mutex_unlock(&(darktable.control->global_mutex));
+  return 0;
+}
+
+// Get the display ICC profile of the monitor associated with the widget.
+// For X display, uses the ICC profile specifications version 0.2 from
+// http://burtonini.com/blog/computers/xicc
+// Based on code from Gimp's modules/cdisplay_lcms.c
+#ifdef GDK_WINDOWING_QUARTZ
+typedef struct
+{
+  guchar *data;
+  gsize   len;
+}
+ProfileTransfer;
+
+enum
+{
+  openReadSpool  = 1, /* start read data process         */
+  openWriteSpool = 2, /* start write data process        */
+  readSpool      = 3, /* read specified number of bytes  */
+  writeSpool     = 4, /* write specified number of bytes */
+  closeSpool     = 5  /* complete data transfer process  */
+};
+
+#ifndef __LP64__
+static OSErr dt_ctl_lcms_flatten_profile(SInt32  command,
+    SInt32 *size, void *data, void *refCon)
+{
+  // ProfileTransfer *transfer = static_cast<ProfileTransfer*>(refCon);
+  ProfileTransfer *transfer = (ProfileTransfer *)refCon;
+
+  switch (command)
+  {
+    case openWriteSpool:
+      g_return_val_if_fail(transfer->data==NULL && transfer->len==0, -1);
+      break;
+
+    case writeSpool:
+      transfer->data = (guchar *)
+                       g_realloc(transfer->data, transfer->len + *size);
+      memcpy(transfer->data + transfer->len, data, *size);
+      transfer->len += *size;
+      break;
+
+    default:
+      break;
+  }
+  return 0;
+}
+#endif /* __LP64__ */
+#endif /* GDK_WINDOWING_QUARTZ */
+
+void dt_ctl_get_display_profile(GtkWidget *widget,
+                                guint8 **buffer, gint *buffer_size)
+{
+  // thanks to ufraw for this!
+  *buffer = NULL;
+  *buffer_size = 0;
+#if defined GDK_WINDOWING_X11
+  GdkScreen *screen = gtk_widget_get_screen(widget);
+  if ( screen==NULL )
+    screen = gdk_screen_get_default();
+  int monitor = gdk_screen_get_monitor_at_window (screen, widget->window);
+  char *atom_name;
+  if (monitor > 0)
+    atom_name = g_strdup_printf("_ICC_PROFILE_%d", monitor);
+  else
+    atom_name = g_strdup("_ICC_PROFILE");
+
+  GdkAtom type = GDK_NONE;
+  gint format = 0;
+  gdk_property_get(gdk_screen_get_root_window(screen),
+                   gdk_atom_intern(atom_name, FALSE), GDK_NONE,
+                   0, 64 * 1024 * 1024, FALSE,
+                   &type, &format, buffer_size, buffer);
+  g_free(atom_name);
+
+#elif defined GDK_WINDOWING_QUARTZ
+  GdkScreen *screen = gtk_widget_get_screen(widget);
+  if ( screen==NULL )
+    screen = gdk_screen_get_default();
+  int monitor = gdk_screen_get_monitor_at_window(screen, widget->window);
+
+  CMProfileRef prof = NULL;
+  CMGetProfileByAVID(monitor, &prof);
+  if ( prof==NULL )
+    return;
+
+  ProfileTransfer transfer = { NULL, 0 };
+  //The following code does not work on 64bit OSX.  Disable if we are compiling there.
+#ifndef __LP64__
+  Boolean foo;
+  CMFlattenProfile(prof, 0, dt_ctl_lcms_flatten_profile, &transfer, &foo);
+  CMCloseProfile(prof);
+#endif
+  *buffer = transfer.data;
+  *buffer_size = transfer.len;
+
+#elif defined G_OS_WIN32
+  (void)widget;
+  HDC hdc = GetDC (NULL);
+  if ( hdc==NULL )
+    return;
+
+  DWORD len = 0;
+  GetICMProfile (hdc, &len, NULL);
+  gchar *path = g_new (gchar, len);
+
+  if (GetICMProfile (hdc, &len, path))
+  {
+    gsize size;
+    g_file_get_contents(path, (gchar**)buffer, &size, NULL);
+    *buffer_size = size;
+  }
+  g_free (path);
+  ReleaseDC (NULL, hdc);
+#endif
+}
+
+void dt_control_init(dt_control_t *s)
+{
+  dt_ctl_settings_init(s);
+
+  // s->last_expose_time = dt_get_wtime();
+  s->key_accelerators_on = 1;
+  s->log_pos = s->log_ack = 0;
+  s->log_busy = 0;
+  s->log_message_timeout_id = 0;
+  dt_pthread_mutex_init(&(s->log_mutex), NULL);
+  s->progress = 200.0f;
+
+  dt_conf_set_int("ui_last/view", DT_MODE_NONE);
+
+  // if config is old, replace with new defaults.
+  if(DT_CONFIG_VERSION > dt_conf_get_int("config_version"))
+    dt_ctl_settings_default(s);
+
+  pthread_cond_init(&s->cond, NULL);
+  dt_pthread_mutex_init(&s->cond_mutex, NULL);
+  dt_pthread_mutex_init(&s->queue_mutex, NULL);
+  dt_pthread_mutex_init(&s->run_mutex, NULL);
+
+  int k;
+  for(k=0; k<DT_CONTROL_MAX_JOBS; k++) s->idle[k] = k;
+  s->idle_top = DT_CONTROL_MAX_JOBS;
+  s->queued_top = 0;
+  // start threads
+  s->num_threads = dt_ctl_get_num_procs()+1;
+  s->thread = (pthread_t *)malloc(sizeof(pthread_t)*s->num_threads);
+  dt_pthread_mutex_lock(&s->run_mutex);
+  s->running = 1;
+  dt_pthread_mutex_unlock(&s->run_mutex);
+  for(k=0; k<s->num_threads; k++)
+    pthread_create(&s->thread[k], NULL, dt_control_work, s);
+  for(k=0; k<DT_CTL_WORKER_RESERVED; k++)
+  {
+    s->new_res[k] = 0;
+    pthread_create(&s->thread_res[k], NULL, dt_control_work_res, s);
+  }
+  s->button_down = 0;
+  s->button_down_which = 0;
+
+  // init database schema:
   int rc;
   sqlite3_stmt *stmt;
   // unsafe, fast write:
@@ -208,306 +405,6 @@
       // add columns where needed. will just fail otherwise:
       sqlite3_exec(darktable.db, "alter table images add column orientation integer", NULL, NULL, NULL);
       sqlite3_exec(darktable.db, "update images set orientation = 0 where orientation is NULL", NULL, NULL, NULL);
-      sqlite3_exec(darktable.db, "alter table history add column blend_params blob", NULL, NULL, NULL);
-   
-      dt_pthread_mutex_unlock(&(darktable.control->global_mutex));
-    }
-#endif
-  }
-  else
-  {
-    // db not yet there, create it
-    sqlite3_finalize(stmt);
-create_tables:
-    DT_DEBUG_SQLITE3_EXEC(darktable.db, "create table settings (settings blob)", NULL, NULL, NULL);
-    DT_DEBUG_SQLITE3_EXEC(darktable.db, "create table film_rolls (id integer primary key, datetime_accessed char(20), folder varchar(1024))", NULL, NULL, NULL);
-    DT_DEBUG_SQLITE3_EXEC(darktable.db, "create table images (id integer primary key, film_id integer, width int, height int, filename varchar, maker varchar, model varchar, lens varchar, exposure real, aperture real, iso real, focal_length real, datetime_taken char(20), flags integer, output_width integer, output_height integer, crop real, raw_parameters integer, raw_denoise_threshold real, raw_auto_bright_threshold real, raw_black real, raw_maximum real, caption varchar, description varchar, license varchar, sha1sum char(40), orientation integer)", NULL, NULL, NULL);
-    DT_DEBUG_SQLITE3_EXEC(darktable.db, "create table selected_images (imgid integer)", NULL, NULL, NULL);
-    DT_DEBUG_SQLITE3_EXEC(darktable.db, "create table history (imgid integer, num integer, module integer, operation varchar(256), op_params blob, enabled integer, blend_params blob)", NULL, NULL, NULL);
-    DT_DEBUG_SQLITE3_EXEC(darktable.db, "create table tags (id integer primary key, name varchar, icon blob, description varchar, flags integer)", NULL, NULL, NULL);
-    DT_DEBUG_SQLITE3_EXEC(darktable.db, "create table tagxtag (id1 integer, id2 integer, count integer, primary key(id1, id2))", NULL, NULL, NULL);
-    DT_DEBUG_SQLITE3_EXEC(darktable.db, "create table tagged_images (imgid integer, tagid integer, primary key(imgid, tagid))", NULL, NULL, NULL);
-    DT_DEBUG_SQLITE3_EXEC(darktable.db, "create table styles (name varchar,description varchar)", NULL, NULL, NULL);
-    DT_DEBUG_SQLITE3_EXEC(darktable.db, "create table style_items (styleid integer,num integer,module integer,operation varchar(256),op_params blob,enabled integer)", NULL, NULL, NULL);
-
-    DT_DEBUG_SQLITE3_EXEC(darktable.db, "create table color_labels (imgid integer, color integer)", NULL, NULL, NULL);
-
-    DT_DEBUG_SQLITE3_EXEC(darktable.db, "create table meta_data (id integer,key integer,value varchar)", NULL, NULL, NULL);
-
-    DT_DEBUG_SQLITE3_PREPARE_V2(darktable.db, "insert into settings (settings) values (?1)", -1, &stmt, NULL);
-    DT_DEBUG_SQLITE3_BIND_BLOB(stmt, 1, &(darktable.control->global_defaults), sizeof(dt_ctl_settings_t), SQLITE_STATIC);
-    sqlite3_step(stmt);
-    sqlite3_finalize(stmt);
-  }
-
-  dt_control_sanitize_database();
-
-=======
->>>>>>> def4c76d
-  dt_conf_set_int("ui_last/view", DT_MODE_NONE);
-  int width  = dt_conf_get_int("ui_last/window_w");
-  int height = dt_conf_get_int("ui_last/window_h");
-  gint x = dt_conf_get_int("ui_last/window_x");
-  gint y = dt_conf_get_int("ui_last/window_y");
-  GtkWidget *widget = glade_xml_get_widget (darktable.gui->main_window, "main_window");
-  gtk_window_move(GTK_WINDOW(widget),x,y);
-  gtk_window_resize(GTK_WINDOW(widget), width, height);
-  int fullscreen = dt_conf_get_bool("ui_last/fullscreen");
-  if(fullscreen) gtk_window_fullscreen  (GTK_WINDOW(widget));
-  else           gtk_window_unfullscreen(GTK_WINDOW(widget));
-  dt_control_restore_gui_settings(DT_LIBRARY);
-  return 0;
-}
-
-int dt_control_write_config(dt_control_t *c)
-{
-  dt_ctl_gui_mode_t gui = dt_conf_get_int("ui_last/view");
-  dt_control_save_gui_settings(gui);
-
-  GtkWidget *widget = glade_xml_get_widget (darktable.gui->main_window, "main_window");
-  gint x, y;
-  gtk_window_get_position(GTK_WINDOW(widget), &x, &y);
-  dt_conf_set_int ("ui_last/window_x",  x);
-  dt_conf_set_int ("ui_last/window_y",  y);
-  dt_conf_set_int ("ui_last/window_w",  widget->allocation.width);
-  dt_conf_set_int ("ui_last/window_h",  widget->allocation.height);
-
-  sqlite3_stmt *stmt;
-  dt_pthread_mutex_lock(&(darktable.control->global_mutex));
-  DT_DEBUG_SQLITE3_PREPARE_V2(darktable.db, "update settings set settings = ?1 where rowid = 1", -1, &stmt, NULL);
-  DT_DEBUG_SQLITE3_BIND_BLOB(stmt, 1, &(darktable.control->global_settings), sizeof(dt_ctl_settings_t), SQLITE_STATIC);
-  sqlite3_step(stmt);
-  sqlite3_finalize(stmt);
-  dt_pthread_mutex_unlock(&(darktable.control->global_mutex));
-  return 0;
-}
-
-// Get the display ICC profile of the monitor associated with the widget.
-// For X display, uses the ICC profile specifications version 0.2 from
-// http://burtonini.com/blog/computers/xicc
-// Based on code from Gimp's modules/cdisplay_lcms.c
-#ifdef GDK_WINDOWING_QUARTZ
-typedef struct
-{
-  guchar *data;
-  gsize   len;
-}
-ProfileTransfer;
-
-enum
-{
-  openReadSpool  = 1, /* start read data process         */
-  openWriteSpool = 2, /* start write data process        */
-  readSpool      = 3, /* read specified number of bytes  */
-  writeSpool     = 4, /* write specified number of bytes */
-  closeSpool     = 5  /* complete data transfer process  */
-};
-
-#ifndef __LP64__
-static OSErr dt_ctl_lcms_flatten_profile(SInt32  command,
-    SInt32 *size, void *data, void *refCon)
-{
-  // ProfileTransfer *transfer = static_cast<ProfileTransfer*>(refCon);
-  ProfileTransfer *transfer = (ProfileTransfer *)refCon;
-
-  switch (command)
-  {
-    case openWriteSpool:
-      g_return_val_if_fail(transfer->data==NULL && transfer->len==0, -1);
-      break;
-
-    case writeSpool:
-      transfer->data = (guchar *)
-                       g_realloc(transfer->data, transfer->len + *size);
-      memcpy(transfer->data + transfer->len, data, *size);
-      transfer->len += *size;
-      break;
-
-    default:
-      break;
-  }
-  return 0;
-}
-#endif /* __LP64__ */
-#endif /* GDK_WINDOWING_QUARTZ */
-
-void dt_ctl_get_display_profile(GtkWidget *widget,
-                                guint8 **buffer, gint *buffer_size)
-{
-  // thanks to ufraw for this!
-  *buffer = NULL;
-  *buffer_size = 0;
-#if defined GDK_WINDOWING_X11
-  GdkScreen *screen = gtk_widget_get_screen(widget);
-  if ( screen==NULL )
-    screen = gdk_screen_get_default();
-  int monitor = gdk_screen_get_monitor_at_window (screen, widget->window);
-  char *atom_name;
-  if (monitor > 0)
-    atom_name = g_strdup_printf("_ICC_PROFILE_%d", monitor);
-  else
-    atom_name = g_strdup("_ICC_PROFILE");
-
-  GdkAtom type = GDK_NONE;
-  gint format = 0;
-  gdk_property_get(gdk_screen_get_root_window(screen),
-                   gdk_atom_intern(atom_name, FALSE), GDK_NONE,
-                   0, 64 * 1024 * 1024, FALSE,
-                   &type, &format, buffer_size, buffer);
-  g_free(atom_name);
-
-#elif defined GDK_WINDOWING_QUARTZ
-  GdkScreen *screen = gtk_widget_get_screen(widget);
-  if ( screen==NULL )
-    screen = gdk_screen_get_default();
-  int monitor = gdk_screen_get_monitor_at_window(screen, widget->window);
-
-  CMProfileRef prof = NULL;
-  CMGetProfileByAVID(monitor, &prof);
-  if ( prof==NULL )
-    return;
-
-  ProfileTransfer transfer = { NULL, 0 };
-  //The following code does not work on 64bit OSX.  Disable if we are compiling there.
-#ifndef __LP64__
-  Boolean foo;
-  CMFlattenProfile(prof, 0, dt_ctl_lcms_flatten_profile, &transfer, &foo);
-  CMCloseProfile(prof);
-#endif
-  *buffer = transfer.data;
-  *buffer_size = transfer.len;
-
-#elif defined G_OS_WIN32
-  (void)widget;
-  HDC hdc = GetDC (NULL);
-  if ( hdc==NULL )
-    return;
-
-  DWORD len = 0;
-  GetICMProfile (hdc, &len, NULL);
-  gchar *path = g_new (gchar, len);
-
-  if (GetICMProfile (hdc, &len, path))
-  {
-    gsize size;
-    g_file_get_contents(path, (gchar**)buffer, &size, NULL);
-    *buffer_size = size;
-  }
-  g_free (path);
-  ReleaseDC (NULL, hdc);
-#endif
-}
-
-void dt_control_init(dt_control_t *s)
-{
-  dt_ctl_settings_init(s);
-
-  // s->last_expose_time = dt_get_wtime();
-  s->key_accelerators_on = 1;
-  s->log_pos = s->log_ack = 0;
-  s->log_busy = 0;
-  s->log_message_timeout_id = 0;
-  dt_pthread_mutex_init(&(s->log_mutex), NULL);
-  s->progress = 200.0f;
-
-  dt_conf_set_int("ui_last/view", DT_MODE_NONE);
-
-  // if config is old, replace with new defaults.
-  if(DT_CONFIG_VERSION > dt_conf_get_int("config_version"))
-    dt_ctl_settings_default(s);
-
-  pthread_cond_init(&s->cond, NULL);
-  dt_pthread_mutex_init(&s->cond_mutex, NULL);
-  dt_pthread_mutex_init(&s->queue_mutex, NULL);
-  dt_pthread_mutex_init(&s->run_mutex, NULL);
-
-  int k;
-  for(k=0; k<DT_CONTROL_MAX_JOBS; k++) s->idle[k] = k;
-  s->idle_top = DT_CONTROL_MAX_JOBS;
-  s->queued_top = 0;
-  // start threads
-  s->num_threads = dt_ctl_get_num_procs()+1;
-  s->thread = (pthread_t *)malloc(sizeof(pthread_t)*s->num_threads);
-  dt_pthread_mutex_lock(&s->run_mutex);
-  s->running = 1;
-  dt_pthread_mutex_unlock(&s->run_mutex);
-  for(k=0; k<s->num_threads; k++)
-    pthread_create(&s->thread[k], NULL, dt_control_work, s);
-  for(k=0; k<DT_CTL_WORKER_RESERVED; k++)
-  {
-    s->new_res[k] = 0;
-    pthread_create(&s->thread_res[k], NULL, dt_control_work_res, s);
-  }
-  s->button_down = 0;
-  s->button_down_which = 0;
-
-  // init database schema:
-  int rc;
-  sqlite3_stmt *stmt;
-  // unsafe, fast write:
-  // DT_DEBUG_SQLITE3_EXEC(darktable.db, "PRAGMA synchronous=off", NULL, NULL, NULL);
-  // free memory on disk if we call the line below:
-  // DT_DEBUG_SQLITE3_EXEC(darktable.db, "PRAGMA auto_vacuum=INCREMENTAL", NULL, NULL, NULL);
-  // DT_DEBUG_SQLITE3_EXEC(darktable.db, "PRAGMA incremental_vacuum(0)", NULL, NULL, NULL);
-  rc = sqlite3_prepare_v2(darktable.db, "select settings from settings", -1, &stmt, NULL);
-  if(rc == SQLITE_OK && sqlite3_step(stmt) == SQLITE_ROW)
-  {
-#if 1 // global settings not needed anymore
-    dt_pthread_mutex_lock(&(darktable.control->global_mutex));
-    darktable.control->global_settings.version = -1;
-    const void *set = sqlite3_column_blob(stmt, 0);
-    int len = sqlite3_column_bytes(stmt, 0);
-    if(len == sizeof(dt_ctl_settings_t)) memcpy(&(darktable.control->global_settings), set, len);
-#endif
-    sqlite3_finalize(stmt);
-
-#if 1
-    if(darktable.control->global_settings.version != DT_VERSION)
-    {
-      fprintf(stderr, "[load_config] wrong version %d (should be %d), substituting defaults.\n", darktable.control->global_settings.version, DT_VERSION);
-      memcpy(&(darktable.control->global_settings), &(darktable.control->global_defaults), sizeof(dt_ctl_settings_t));
-      dt_pthread_mutex_unlock(&(darktable.control->global_mutex));
-      // drop all, restart. TODO: freeze this version or have update facility!
-      sqlite3_exec(darktable.db, "drop table settings", NULL, NULL, NULL);
-      sqlite3_exec(darktable.db, "drop table film_rolls", NULL, NULL, NULL);
-      sqlite3_exec(darktable.db, "drop table images", NULL, NULL, NULL);
-      sqlite3_exec(darktable.db, "drop table selected_images", NULL, NULL, NULL);
-      sqlite3_exec(darktable.db, "drop table mipmaps", NULL, NULL, NULL);
-      sqlite3_exec(darktable.db, "drop table mipmap_timestamps", NULL, NULL, NULL);
-      sqlite3_exec(darktable.db, "drop table history", NULL, NULL, NULL);
-      sqlite3_exec(darktable.db, "drop table tags", NULL, NULL, NULL);
-      sqlite3_exec(darktable.db, "drop table tagxtag", NULL, NULL, NULL);
-      sqlite3_exec(darktable.db, "drop table tagged_images", NULL, NULL, NULL);
-      sqlite3_exec(darktable.db, "drop table styles", NULL, NULL, NULL);
-      sqlite3_exec(darktable.db, "drop table style_items", NULL, NULL, NULL);
-      sqlite3_exec(darktable.db, "drop table meta_data", NULL, NULL, NULL);
-      goto create_tables;
-    }
-    else
-    {
-      // silly check if old table is still present:
-      sqlite3_exec(darktable.db, "delete from color_labels where imgid=0", NULL, NULL, NULL);
-      sqlite3_exec(darktable.db, "insert into color_labels values (0, 0)", NULL, NULL, NULL);
-      sqlite3_exec(darktable.db, "insert into color_labels values (0, 1)", NULL, NULL, NULL);
-      DT_DEBUG_SQLITE3_PREPARE_V2(darktable.db, "select max(color) from color_labels where imgid=0", -1, &stmt, NULL);
-      int col = 0;
-      // still the primary key option set?
-      if(sqlite3_step(stmt) == SQLITE_ROW) col = MAX(col, sqlite3_column_int(stmt, 0));
-      sqlite3_finalize(stmt);
-      if(col != 1) sqlite3_exec(darktable.db, "drop table color_labels", NULL, NULL, NULL);
-
-      // insert new tables, if not there (statement will just fail if so):
-      sqlite3_exec(darktable.db, "create table color_labels (imgid integer, color integer)", NULL, NULL, NULL);
-      sqlite3_exec(darktable.db, "drop table mipmaps", NULL, NULL, NULL);
-      sqlite3_exec(darktable.db, "drop table mipmap_timestamps", NULL, NULL, NULL);
-
-      sqlite3_exec(darktable.db, "create table styles (name varchar,description varchar)", NULL, NULL, NULL);
-      sqlite3_exec(darktable.db, "create table style_items (styleid integer,num integer,module integer,operation varchar(256),op_params blob,enabled integer)", NULL, NULL, NULL);
-      sqlite3_exec(darktable.db, "create table meta_data (id integer,key integer,value varchar)", NULL, NULL, NULL);
-
-      // add columns where needed. will just fail otherwise:
-      sqlite3_exec(darktable.db, "alter table images add column orientation integer", NULL, NULL, NULL);
-      sqlite3_exec(darktable.db, "update images set orientation = 0 where orientation is NULL", NULL, NULL, NULL);
 
       dt_pthread_mutex_unlock(&(darktable.control->global_mutex));
     }
