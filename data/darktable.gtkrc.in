# from art.gnome.org: marble-look, adjusted
style "clearlooks-default"
{
<<<<<<< HEAD
  GtkWindow::resize-grip-height = 0
  GtkWindow::resize-grip-width = 0

=======
  GtkScrollbar::slider_width = 16
  GtkScrollbar::stepper_size = 16
>>>>>>> 37704a08
  GtkScrolledWindow::scrollbar-spacing = 0
  GtkScrolledWindow::scrollbar-within-bevel = TRUE
  GtkScrolledWindow::shadow-type = GTK_SHADOW_NONE
  GtkScrolledWindow::draw_border = { 0, 0, 0, 0 }
  GtkScrollbar::draw_border = { 0, 0, 0, 0 }
  GtkScrollbar::shadow-type = GTK_SHADOW_NONE
  GtkMenuItem::selected_shadow_type = out
  GtkWidget::interior_focus = 1
  GtkWidget::focus-line-width = 0
  GtkScrollbar::focus_padding = 0
  GtkScrolledWindow::focus_padding = 0
  GtkButton::default_border = { 0, 0, 0, 0 }
  GtkButton::default_outside_border = { 0, 0, 0, 0 }
  GtkRange::trough_border = 0
  GtkWidget::focus_padding = 1
  GtkPaned::handle_size = 6
  GtkRange::slider_width = 11
  GtkRange::stepper_size = 11
  GtkScrollbar::min_slider_length = 30
  GtkCheckButton::indicator_size = 12
  GtkMenuBar::internal-padding = 0
  #GtkOptionMenu::indicator_size = { 11, 6 }
  #GtkOptionMenu::indicator_spacing = { 4, 5, 2, 2 }
  GtkTreeView::expander_size = 14
  GtkTreeView::odd_row_color = "#1E1E1E"
  GtkTreeView::even_row_color = "#1E1E1E"
  GtkExpander::expander_size = 0 #12
  GtkExpander::focus-padding = 2
  GtkProgressBar::min-horizontal-bar-height = 12
  font_name = "Sans ${GTKRC_FONT_SIZE}"

  xthickness = 2
  ythickness = 2
  fg[NORMAL]        = "#CACAC6"
  fg[ACTIVE]        = "#CACAC6"
  fg[INSENSITIVE]   = "#000000"
  fg[PRELIGHT]      = "#E2E2E2"
  fg[SELECTED]      = "#E2E2E2"

  bg[ACTIVE]        = "#494949"
  bg[NORMAL]        = "#212121" 
  bg[INSENSITIVE]   = "#505050"
  bg[PRELIGHT]      = "#6C6C6C"
  bg[SELECTED]      = "#353535"

  base[NORMAL]      = "#212121"
  base[ACTIVE]      = "#5A5C5F"
  base[INSENSITIVE] = "#5A5C5F"
  base[PRELIGHT]    = "#646668"
  # active plugins:
  base[SELECTED]    = "#353535"

  text[NORMAL]      = "#CACAC6"
  text[ACTIVE]      = "#000000"
  text[PRELIGHT]    = "#000000"
  text[SELECTED]    = "#E0E0E0"
  text[INSENSITIVE] = "#777777"

  engine "clearlooks"
  {
    contrast = 1.0
# sunkenmenubar = 1
  }
}

style "clearlooks-wide" = "clearlooks-default"
{
  xthickness = 2
  ythickness = 2
}

style "clearlooks-notebook" = "clearlooks-wide"
{
  # interestingly, notebook swaps the meaning of these two:
  bg[NORMAL]        = "#494949"
  bg[ACTIVE]        = "#212121"

  engine "clearlooks"
  {
    style = GLOSSY
  }
}

style "clearlooks-tasklist" = "clearlooks-default"
{
  xthickness = 5
  ythickness = 3
}

style "clearlooks-menu" = "clearlooks-default"
{
  xthickness = 2
  ythickness = 1
}

style "clearlooks-menu-item" = "clearlooks-default"
{
  xthickness = 2
  ythickness = 3
}

style "clearlooks-menu-itembar" = "clearlooks-default"
{
  xthickness = 3
  ythickness = 3
}
style "clearlooks-tree" = "clearlooks-default"
{
  xthickness = 2
  ythickness = 2
}

style "clearlooks-frame-title" = "clearlooks-default"
{
  fg[NORMAL] = "#FFFFFF"
}

style "clearlooks-brightbg" = "clearlooks-default"
{
  bg[NORMAL] = "#292929"
}

style "clearlooks-vbrightbg" = "clearlooks-default"
{
  bg[NORMAL]   = "#606060"
  bg[PRELIGHT] = "#D0D0D0"
}

style "clearlooks-entry" = "clearlooks-default"
{
  fg[NORMAL]        = "#CACAC6"
  fg[ACTIVE]        = "#CACAC6"
  fg[INSENSITIVE]   = "#000000"
  fg[PRELIGHT]      = "#E2E2E2"
  fg[SELECTED]      = "#E2E2E2"

  bg[ACTIVE]        = "#494949"
  bg[NORMAL]        = "#212121" 
  bg[INSENSITIVE]   = "#505050"
  bg[PRELIGHT]      = "#6C6C6C"
  bg[SELECTED]      = "#353535"

  base[NORMAL]      = "#919499"
  base[ACTIVE]      = "#5A5C5F"
  base[INSENSITIVE] = "#5A5C5F"
  base[PRELIGHT]    = "#646668"
  # active plugins:
  base[SELECTED]    = "#353535"

  text[NORMAL]      = "#CACAC6"
  text[ACTIVE]      = "#000000"
  text[PRELIGHT]    = "#000000"
  text[SELECTED]    = "#E0E0E0"
  text[INSENSITIVE] = "#777777"
}

style "clearlooks-panel" = "clearlooks-default"
{
  xthickness = 3
  ythickness = 3
}

style "clearlooks-tooltips" = "clearlooks-default"
{
  xthickness = 4
  ythickness = 4
  bg[NORMAL] = "#404040"
}
style "clearlooks-progressbar"          = "clearlooks-default"
{
  xthickness = 0
  ythickness = 0
  fg[PRELIGHT]  = "#000000"
}

style "clearlooks-combo" = "clearlooks-default"
{
  xthickness = 1
  ythickness = 2
}

style "clearlooks-checkbutton" = "clearlooks-default"
{
  text[NORMAL] = "#202020"
}

style "scale-fixed-font" = "clearlooks-default"
{
  font_name = "Monospace ${GTKRC_FONT_SIZE}"
}

style "clearlooks-header" = "clearlooks-default"
{
  text[NORMAL]    = "#7f7f7f"
  text[PRELIGHT]  = "#e2e2e2"
  fg[NORMAL]      = "#7f7f7f"
  fg[ACTIVE]      = "#B0B0B0"
  fg[PRELIGHT]    = "#e2e2e2"
  font_name = "Sans bold 9"
}

style "clearlooks-plugin" = "clearlooks-default"
{
  bg[NORMAL]      = "#252525"
}

style "clearlooks-scrollbar" = "clearlooks-defaults"
{
  xthickness = 0
  ythickness = 0
  GtkRange::stepper-size = 0
  GtkRange::stepper-spacing = 0
  GtkRange::trough-border = 0
  GtkRange::slider-width = 13
  GtkScale::trough-side-details = 0
  GtkScrollbar::activate-slider = 0
	GtkScrollbar::shadow-type	         = GTK_SHADOW_NONE
	GtkScrollbar::internal-padding     = 0
	GtkScrollbar::horizontal-padding   = 0
	GtkScrollbar::vertical-padding     = 0
	GtkScrollbar::padding     = 0
	GtkScrollbar::focus-padding     = 0
}

style "metacity-frame"
{
  # Normal base color
  fg[NORMAL]        = "#333333"

  # Unfocused title background color
  #bg[INSENSITIVE]  = { 0.8, 0.8, 0.8 }
  bg[INSENSITIVE]   = "#333333"

  # Unfocused title text color
  #fg[INSENSITIVE]  = { 1.55, 1.55, 1.55 }
  fg[NORMAL]        = "#CACAC6"

  # Focused icon color
  #fg[NORMAL]  = { 0.2, 0.2, 0.2 }

  # Focused title background color
  bg[SELECTED]      = "#505050"

  # Focused title text color
  fg[SELECTED]      = "#E2E2E2"
}

class "GtkWidget" style "clearlooks-default"
#class "GtkButton" style "clearlooks-wide"
#class "GtkCheckButton" style "clearlooks-checkbutton"
#class "GtkRange" style "clearlooks-wide"
#class "GtkScale" style "scale-fixed-font"
#class "GtkFrame" style "clearlooks-wide"
#class "GtkStatusbar" style "clearlooks-wide"
#class "GtkMenu" style "clearlooks-menu"
#class "GtkMenuItem" style "clearlooks-menu-item"
class "GtkRange" style "clearlooks-scrollbar"
widget "*.plugins_vbox.GtkEventBox" style "clearlooks-brightbg"
widget "*.plugins_vbox_left.GtkEventBox" style "clearlooks-brightbg"
# widget "*.left_scrolled.GtkEventBox" style "clearlooks-brightbg"
#widget "*.GtkEventBox.GtkVBox.GtkHBox.GtkButton" style "clearlooks-vbrightbg"

widget "*.header_label" style "clearlooks-header"

widget "*.right.GtkEventBox" style "clearlooks-brightbg"
widget "*.left.GtkEventBox" style "clearlooks-brightbg"

# entry and tree
# class "GtkEntry" style "clearlooks-entry"

widget_class "*.GtkFrame.GtkEventBox" style "clearlooks-plugin"
widget "*.dt-plugin-ui" style "clearlooks-plugin"

widget "*.background_job_eventbox" style "clearlooks-brightbg"
#widget_class "*.GtkMenuItem.*" style "clearlooks-menu-item"
#widget_class "*.GtkAccelMenuItem.*" style "clearlooks-menu-item"
#widget_class "*.GtkRadioMenuItem.*" style "clearlooks-menu-item"
#widget_class "*.GtkCheckMenuItem.*" style "clearlooks-menu-item"
#widget_class "*.GtkImageMenuItem.*" style "clearlooks-menu-item"
#widget_class "*.GtkSeparatorMenuItem.*" style "clearlooks-menu-item"
#widget_class "*.tooltips.*.GtkToggleButton" style "clearlooks-tasklist"
#widget_class "*.GtkTreeView.GtkButton" style "clearlooks-tree"
#widget_class "*.GtkCTree.GtkButton" style "clearlooks-tree"
#widget_class "*.GtkList.GtkButton" style "clearlooks-tree"
#widget_class "*.GtkCList.GtkButton" style "clearlooks-tree"
widget "*.darktable_label" style "clearlooks-header"
widget "*.view_label" style "clearlooks-header"
#widget_class "BasePWidget.GtkEventBox.GtkTable.GtkFrame" style "clearlooks-panel"
widget "gtk-tooltips" style "clearlooks-tooltips"
class "GtkNotebook" style "clearlooks-notebook"
#class "GtkProgressBar" style "clearlooks-progressbar"
#widget_class "*.GtkComboBox.GtkButton" style "clearlooks-combo"
#widget_class "*.GtkCombo.GtkButton" style "clearlooks-combo"
#class "MetaFrames" style "metacity-frame"<|MERGE_RESOLUTION|>--- conflicted
+++ resolved
@@ -1,14 +1,11 @@
 # from art.gnome.org: marble-look, adjusted
 style "clearlooks-default"
 {
-<<<<<<< HEAD
+
   GtkWindow::resize-grip-height = 0
   GtkWindow::resize-grip-width = 0
-
-=======
   GtkScrollbar::slider_width = 16
   GtkScrollbar::stepper_size = 16
->>>>>>> 37704a08
   GtkScrolledWindow::scrollbar-spacing = 0
   GtkScrolledWindow::scrollbar-within-bevel = TRUE
   GtkScrolledWindow::shadow-type = GTK_SHADOW_NONE
