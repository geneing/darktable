--- conflicted
+++ resolved
@@ -199,7 +199,7 @@
   if(NOT SOURCE_PACKAGE) # i.e., a git checkout
     # this part is setting the corresponding CMake variable which gets used for example when creating a source package
     execute_process(
-      COMMAND bash ${CMAKE_SOURCE_DIR}/tools/get_git_version_string.sh OUTPUT_STRIP_TRAILING_WHITESPACE
+      COMMAND ${CMAKE_SOURCE_DIR}/tools/get_git_version_string.sh OUTPUT_STRIP_TRAILING_WHITESPACE
       OUTPUT_VARIABLE PROJECT_VERSION
       WORKING_DIRECTORY ${CMAKE_SOURCE_DIR})
     # FIXME: PROJECT_VERSION will not be updated automatically, until you rerun cmake
@@ -216,11 +216,7 @@
     else(NOT EXISTS ${CMAKE_SOURCE_DIR}/src/version_gen.c)
       # no need to create version_gen.c if it's already shipped. that is for example the case with our release tarballs
       execute_process(
-<<<<<<< HEAD
-        COMMAND bash ${CMAKE_SOURCE_DIR}/tools/parse_version_h.sh ${CMAKE_SOURCE_DIR}/src/version_gen.c OUTPUT_STRIP_TRAILING_WHITESPACE
-=======
         COMMAND ${CMAKE_SOURCE_DIR}/tools/parse_version_c.sh ${CMAKE_SOURCE_DIR}/src/version_gen.c OUTPUT_STRIP_TRAILING_WHITESPACE
->>>>>>> 9c63cf91
         OUTPUT_VARIABLE PROJECT_VERSION
         WORKING_DIRECTORY ${CMAKE_SOURCE_DIR}
       )
